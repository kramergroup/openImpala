#include "TiffStackReader.H"
#include <tiffio.h>

#include <AMReX.H>
#include <AMReX_IntVect.H>
#include <AMReX_iMultiFab.H>

#include <sstream>
#include <iomanip>

TiffStackReader::TiffStackReader( std::string const& filename, const int tiffstack) : m_filename(filename),
                                                                                      m_tiffstack(tiffstack)
{
  readTiffFile();
}

void TiffStackReader::readTiffFile()
{
  TIFFSetWarningHandler(NULL);
  for (int k=0; k<m_tiffstack; ++k)
  {
  std::string name = m_filename;
  std::stringstream ss;
  ss << std::setw(4) << std::setfill('0') << k;
  std::string image_number = ss.str();

  name += image_number;
  name += ".tif";


  std::cout << name << std::endl;

  TIFF* tif = TIFFOpen(name.c_str(), "r");
  if (tif)
  {

    uint32_t w, h;
    size_t npixels;
    uint32_t* raster;

    TIFFGetField(tif, TIFFTAG_IMAGEWIDTH, &m_width);
    TIFFGetField(tif, TIFFTAG_IMAGELENGTH, &m_height);
    
    // Add ghost cells to initial slice
    if (k==0) { 
       for (long j=0; j<m_height+2; ++j) {
          for (long i=0; i<m_width+2; ++i) {
              m_raw.push_back(0);
           }
        }
    }

int k = 0;

    do
    {
<<<<<<< HEAD
      npixels = m_width * m_height;
      raster = (uint32*) _TIFFmalloc(npixels * sizeof (uint32_t));
      if (raster != NULL) {
          if (TIFFReadRGBAImageOriented(tif, m_width, m_height, raster, ORIENTATION_TOPLEFT, 0)) {
              for (long i=0; i<m_height*m_width; ++i)
              {
                m_raw.push_back(-raster[i]-1);
              }
          }
          _TIFFfree(raster);
      }

=======
        npixels = m_width * m_height;
        raster = (uint32*) _TIFFmalloc(npixels * sizeof (uint32_t));
        if (raster != NULL) {
            if (TIFFReadRGBAImageOriented(tif, m_width, m_height, raster, ORIENTATION_TOPLEFT, 0)) {

                for (long i = 0; i < m_height * m_width; ++i)
                {
                    m_raw.push_back(-raster[i] - 1);
                }

            } else {
                amrex::Warning("Failed to read a directory/slice from TIFF file.");
                _TIFFfree(raster);
                break;
            }
            _TIFFfree(raster);
        } else {
            amrex::Abort("Failed to allocate memory for TIFF raster buffer.");
        }
        k++;
>>>>>>> 74d4c585
    } while (TIFFReadDirectory(tif));

    m_depth = k;

    // Example Z-padding logic (adjust size and condition as needed):
    /*
    if (m_depth == m_tiffstack) {
       for (long p = 0; p < m_width * m_height; ++p) {
           m_raw.push_back(0);
       }
    }
    */
    TIFFClose(tif);
  }
   
}

  m_width = m_width + 2;
  m_height = m_height + 2;
  m_depth = m_depth + 2;
  
}

uint32_t TiffStackReader::depth()
{
  return m_depth;
}

uint32_t TiffStackReader::height()
{
  return m_height;
}

uint32_t TiffStackReader::width()
{
  return m_width;
}

amrex::Box TiffStackReader::box()
{
  amrex::Box box(amrex::IntVect{0,0,0}, amrex::IntVect{m_width-1,m_height-1,m_depth});
  return box;
}

void TiffStackReader::threshold(const uint32_t threshold, amrex::iMultiFab& mf)
{

  for (amrex::MFIter mfi(mf); mfi.isValid(); ++mfi) // Loop over grids
  {
    const amrex::Box& box = mfi.validbox();
    amrex::IArrayBox& fab = mf[mfi];

    size_t idx;
    // Iterate over all cells in Box and threshold
    for (amrex::BoxIterator bit(box); bit.ok(); ++bit)
    {
      idx = bit()[0] + bit()[1]*(m_width) + bit()[2]*m_height*(m_width);
      // bit() returns IntVect
      fab(bit(),0) = (m_raw[idx] < threshold);
    }
  }

}
<|MERGE_RESOLUTION|>--- conflicted
+++ resolved
@@ -1,154 +1,141 @@
-#include "TiffStackReader.H"
-#include <tiffio.h>
-
-#include <AMReX.H>
-#include <AMReX_IntVect.H>
-#include <AMReX_iMultiFab.H>
-
-#include <sstream>
-#include <iomanip>
-
-TiffStackReader::TiffStackReader( std::string const& filename, const int tiffstack) : m_filename(filename),
-                                                                                      m_tiffstack(tiffstack)
-{
-  readTiffFile();
-}
-
-void TiffStackReader::readTiffFile()
-{
-  TIFFSetWarningHandler(NULL);
-  for (int k=0; k<m_tiffstack; ++k)
-  {
-  std::string name = m_filename;
-  std::stringstream ss;
-  ss << std::setw(4) << std::setfill('0') << k;
-  std::string image_number = ss.str();
-
-  name += image_number;
-  name += ".tif";
-
-
-  std::cout << name << std::endl;
-
-  TIFF* tif = TIFFOpen(name.c_str(), "r");
-  if (tif)
-  {
-
-    uint32_t w, h;
-    size_t npixels;
-    uint32_t* raster;
-
-    TIFFGetField(tif, TIFFTAG_IMAGEWIDTH, &m_width);
-    TIFFGetField(tif, TIFFTAG_IMAGELENGTH, &m_height);
-    
-    // Add ghost cells to initial slice
-    if (k==0) { 
-       for (long j=0; j<m_height+2; ++j) {
-          for (long i=0; i<m_width+2; ++i) {
-              m_raw.push_back(0);
-           }
-        }
-    }
-
-int k = 0;
-
-    do
-    {
-<<<<<<< HEAD
-      npixels = m_width * m_height;
-      raster = (uint32*) _TIFFmalloc(npixels * sizeof (uint32_t));
-      if (raster != NULL) {
-          if (TIFFReadRGBAImageOriented(tif, m_width, m_height, raster, ORIENTATION_TOPLEFT, 0)) {
-              for (long i=0; i<m_height*m_width; ++i)
-              {
-                m_raw.push_back(-raster[i]-1);
-              }
-          }
-          _TIFFfree(raster);
-      }
-
-=======
-        npixels = m_width * m_height;
-        raster = (uint32*) _TIFFmalloc(npixels * sizeof (uint32_t));
-        if (raster != NULL) {
-            if (TIFFReadRGBAImageOriented(tif, m_width, m_height, raster, ORIENTATION_TOPLEFT, 0)) {
-
-                for (long i = 0; i < m_height * m_width; ++i)
-                {
-                    m_raw.push_back(-raster[i] - 1);
-                }
-
-            } else {
-                amrex::Warning("Failed to read a directory/slice from TIFF file.");
-                _TIFFfree(raster);
-                break;
-            }
-            _TIFFfree(raster);
-        } else {
-            amrex::Abort("Failed to allocate memory for TIFF raster buffer.");
-        }
-        k++;
->>>>>>> 74d4c585
-    } while (TIFFReadDirectory(tif));
-
-    m_depth = k;
-
-    // Example Z-padding logic (adjust size and condition as needed):
-    /*
-    if (m_depth == m_tiffstack) {
-       for (long p = 0; p < m_width * m_height; ++p) {
-           m_raw.push_back(0);
-       }
-    }
-    */
-    TIFFClose(tif);
-  }
-   
-}
-
-  m_width = m_width + 2;
-  m_height = m_height + 2;
-  m_depth = m_depth + 2;
-  
-}
-
-uint32_t TiffStackReader::depth()
-{
-  return m_depth;
-}
-
-uint32_t TiffStackReader::height()
-{
-  return m_height;
-}
-
-uint32_t TiffStackReader::width()
-{
-  return m_width;
-}
-
-amrex::Box TiffStackReader::box()
-{
-  amrex::Box box(amrex::IntVect{0,0,0}, amrex::IntVect{m_width-1,m_height-1,m_depth});
-  return box;
-}
-
-void TiffStackReader::threshold(const uint32_t threshold, amrex::iMultiFab& mf)
-{
-
-  for (amrex::MFIter mfi(mf); mfi.isValid(); ++mfi) // Loop over grids
-  {
-    const amrex::Box& box = mfi.validbox();
-    amrex::IArrayBox& fab = mf[mfi];
-
-    size_t idx;
-    // Iterate over all cells in Box and threshold
-    for (amrex::BoxIterator bit(box); bit.ok(); ++bit)
-    {
-      idx = bit()[0] + bit()[1]*(m_width) + bit()[2]*m_height*(m_width);
-      // bit() returns IntVect
-      fab(bit(),0) = (m_raw[idx] < threshold);
-    }
-  }
-
-}
+#include "TiffStackReader.H"
+#include <tiffio.h>
+
+#include <AMReX.H>
+#include <AMReX_IntVect.H>
+#include <AMReX_iMultiFab.H>
+
+#include <sstream>
+#include <iomanip>
+
+TiffStackReader::TiffStackReader( std::string const& filename, const int tiffstack) : m_filename(filename),
+                                                                                      m_tiffstack(tiffstack)
+{
+  readTiffFile();
+}
+
+void TiffStackReader::readTiffFile()
+{
+  TIFFSetWarningHandler(NULL);
+  for (int k=0; k<m_tiffstack; ++k)
+  {
+  std::string name = m_filename;
+  std::stringstream ss;
+  ss << std::setw(4) << std::setfill('0') << k;
+  std::string image_number = ss.str();
+
+  name += image_number;
+  name += ".tif";
+
+
+  std::cout << name << std::endl;
+
+  TIFF* tif = TIFFOpen(name.c_str(), "r");
+  if (tif)
+  {
+
+    uint32_t w, h;
+    size_t npixels;
+    uint32_t* raster;
+
+    TIFFGetField(tif, TIFFTAG_IMAGEWIDTH, &m_width);
+    TIFFGetField(tif, TIFFTAG_IMAGELENGTH, &m_height);
+    
+    // Add ghost cells to initial slice
+    if (k==0) { 
+       for (long j=0; j<m_height+2; ++j) {
+          for (long i=0; i<m_width+2; ++i) {
+              m_raw.push_back(0);
+           }
+        }
+    }
+
+int k = 0;
+
+    do
+    {
+npixels = m_width * m_height;
+        raster = (uint32*) _TIFFmalloc(npixels * sizeof (uint32_t));
+        if (raster != NULL) {
+            if (TIFFReadRGBAImageOriented(tif, m_width, m_height, raster, ORIENTATION_TOPLEFT, 0)) {
+                // Pixel processing loop
+                for (long i = 0; i < m_height * m_width; ++i)
+                {
+                    m_raw.push_back(-raster[i] - 1);
+                }
+
+            } else {
+                // Error handling from master
+                amrex::Warning("Failed to read a directory/slice from TIFF file.");
+                _TIFFfree(raster); // Free raster even if read failed
+                break; // Exit the do...while loop
+            }
+            _TIFFfree(raster); // Free raster after successful processing
+        } else {
+            // Error handling from master
+            amrex::Abort("Failed to allocate memory for TIFF raster buffer.");
+        }
+        k++; // Increment slice counter (from master)
+    } while (TIFFReadDirectory(tif));
+
+    m_depth = k;
+
+    // Example Z-padding logic (adjust size and condition as needed):
+    /*
+    if (m_depth == m_tiffstack) {
+       for (long p = 0; p < m_width * m_height; ++p) {
+           m_raw.push_back(0);
+       }
+    }
+    */
+    TIFFClose(tif);
+  }
+   
+}
+
+  m_width = m_width + 2;
+  m_height = m_height + 2;
+  m_depth = m_depth + 2;
+  
+}
+
+uint32_t TiffStackReader::depth()
+{
+  return m_depth;
+}
+
+uint32_t TiffStackReader::height()
+{
+  return m_height;
+}
+
+uint32_t TiffStackReader::width()
+{
+  return m_width;
+}
+
+amrex::Box TiffStackReader::box()
+{
+  amrex::Box box(amrex::IntVect{0,0,0}, amrex::IntVect{m_width-1,m_height-1,m_depth});
+  return box;
+}
+
+void TiffStackReader::threshold(const uint32_t threshold, amrex::iMultiFab& mf)
+{
+
+  for (amrex::MFIter mfi(mf); mfi.isValid(); ++mfi) // Loop over grids
+  {
+    const amrex::Box& box = mfi.validbox();
+    amrex::IArrayBox& fab = mf[mfi];
+
+    size_t idx;
+    // Iterate over all cells in Box and threshold
+    for (amrex::BoxIterator bit(box); bit.ok(); ++bit)
+    {
+      idx = bit()[0] + bit()[1]*(m_width) + bit()[2]*m_height*(m_width);
+      // bit() returns IntVect
+      fab(bit(),0) = (m_raw[idx] < threshold);
+    }
+  }
+
+}