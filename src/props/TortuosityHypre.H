#ifndef TortuosityHypre_H
#define TortuosityHypre_H

#include <string> // Needed for std::string
#include <vector> // Needed for Vector<IntVect> in helper functions
#include <limits> // Needed for std::numeric_limits

#include <AMReX.H>
#include <AMReX_iMultiFab.H>
#include <AMReX_MultiFab.H>
#include <AMReX_BoxArray.H>
#include <AMReX_DistributionMapping.H>
#include <AMReX_Geometry.H> // Include Geometry explicitly
#include <AMReX_Array.H>    // Needed for return type of loV/hiV
#include <AMReX_IntVect.H>  // Needed for Vector<IntVect>

#include <HYPRE.h>           // Main HYPRE header
#include <HYPRE_struct_ls.h> // Struct interface header (should provide HYPRE_Int)

#include "Tortuosity.H" // Assumed to define OpenImpala::Tortuosity and OpenImpala::Direction

/** @file TortuosityHypre.H
 * @brief Defines a class to compute tortuosity using HYPRE solvers.
 */

namespace OpenImpala {

/** Computes the tortuosity of a porous structure using HYPRE.
 *
 * Solves a diffusion equation (-Div(Grad(phi)) = 0 with Dirichlet BCs)
 * on a masked subset of the domain derived from phase data, using HYPRE's
 * structured-grid solvers (PFMG, SMG, Krylov methods) to find the potential field.
 * Tortuosity is calculated from the resulting flux and **active** volume fraction, // <-- Doc update
 * including checks for solver convergence and flux conservation.
 */
class TortuosityHypre : public OpenImpala::Tortuosity
{

<<<<<<< HEAD
  public:

    enum SolverType {
      Jacobi,
      GMRES,
      FlexGMRES,
=======
public:

    /** @brief Specifies the HYPRE structured solver algorithm to use. */
    enum class SolverType {
        Jacobi,     /**< HYPRE_StructJacobi */
        GMRES,      /**< HYPRE_StructGMRES */
        FlexGMRES,  /**< HYPRE_StructFlexGMRES */
        PCG,        /**< HYPRE_StructPCG */
        BiCGSTAB,   /**< HYPRE_StructBiCGSTAB */
        SMG,        /**< HYPRE_StructSMG */
        PFMG        /**< HYPRE_StructPFMG */
>>>>>>> 2d169be4
    };

    /** Construct new Tortuosity solver using HYPRE.
     *
     * @param geom AMReX Geometry object defining the domain.
     * @param ba AMReX BoxArray defining the distribution of grid patches.
     * @param dm AMReX DistributionMapping defining processor assignments.
     * @param mf_phase_input Input iMultiFab containing phase IDs (expects 1 component, >=1 ghost cell).
     * @param vf Volume fraction of the phase of interest (*total* VF, passed for potential reference). // <-- Doc update
     * @param phase Phase ID to calculate tortuosity for.
     * @param dir Direction across which to apply potential difference (X, Y, or Z).
     * @param solvertype Solver type to use (from SolverType enum).
     * @param resultspath Path to directory for writing output files (e.g., plotfiles).
     * @param vlo Potential value applied at the low boundary in the specified direction. Default 0.0.
     * @param vhi Potential value applied at the high boundary in the specified direction. Default 1.0.
     * @param verbose Verbosity level (0=silent, 1=basic, 2=detailed HYPRE output). Default 0.
     * @param write_plotfile If true, write a plotfile of the solution potential field. Default false.
     */
    TortuosityHypre(const amrex::Geometry& geom,
                    const amrex::BoxArray& ba,
                    const amrex::DistributionMapping& dm,
                    const amrex::iMultiFab& mf_phase_input,
                    const amrex::Real vf,
                    const int phase,
                    const OpenImpala::Direction dir,
                    const SolverType solvertype,
                    const std::string& resultspath,
                    const amrex::Real vlo = 0.0,
                    const amrex::Real vhi = 1.0,
                    int verbose = 0,
                    bool write_plotfile = false);

    /** Destructor. Cleans up allocated HYPRE resources. */
    virtual ~TortuosityHypre() override;

    // Deleted Copy Operations
    TortuosityHypre(const TortuosityHypre&) = delete;
    TortuosityHypre& operator=(const TortuosityHypre&) = delete;

    /** Calculate or retrieve the tortuosity value.
     *
     * Solves the underlying diffusion equation using HYPRE if not already solved
     * or if refresh is requested. Checks solver convergence and flux conservation.
     * Calculates flux and computes tortuosity using the average flux magnitude
     * and the *active* volume fraction if checks pass.                    // <-- Doc update
     * Returns NaN if the solver fails to converge, if flux is not conserved,
     * or if calculation leads to invalid states (e.g., zero active VF or Deff).
     *
     * @param refresh If true, forces recalculation by running the solver again. Default false.
     * @return Tortuosity value (ActiveVF / (Deff/D0)), or NaN on failure. // <-- Doc update
     */
    amrex::Real value(const bool refresh = false) override;

    /**
     * @brief Performs mathematical checks on the assembled HYPRE matrix and RHS vector.
     * @details Iterates over local cells, retrieves matrix/vector values using HYPRE
     * functions, and verifies properties like NaN/Inf absence, expected diagonal
     * values based on cell activity/BCs, and row sums for interior nodes.
     * Intended for use in testing/debugging *after* object construction but *before* calling value() or solve().
     * @return True if all checks pass on all ranks, False otherwise.
     */
    bool checkMatrixProperties();

    // --- Public Getters for Status and Results ---
    bool        getSolverConverged() const { return m_converged; }
    amrex::Real getFinalRelativeResidualNorm() const { return m_final_res_norm; }
    int         getSolverIterations() const { return m_num_iterations; }
    amrex::Real getFluxIn() const { return m_flux_in; }
    amrex::Real getFluxOut() const { return m_flux_out; }
    // --- ADDED Getter for Active VF ---
    amrex::Real getActiveVolumeFraction() const { return m_active_vf; }
    // --- END ADD ---


    // Static Helper Functions
    static amrex::Array<HYPRE_Int,AMREX_SPACEDIM> loV (const amrex::Box& b);
    static amrex::Array<HYPRE_Int,AMREX_SPACEDIM> hiV (const amrex::Box& b);


private:

    // --- Private Methods ---
    bool solve();
    void setupGrids();
    void setupStencil();
    void setupMatrixEquation();
    void preconditionPhaseFab();
    void generateActivityMask(const amrex::iMultiFab& phaseFab, int phaseID, OpenImpala::Direction dir);
    void parallelFloodFill(amrex::iMultiFab& reachabilityMask, const amrex::iMultiFab& phaseFab, int phaseID, const amrex::Vector<amrex::IntVect>& seedPoints);
    void getSolution (amrex::MultiFab& soln, int ncomp=0); // Not implemented
    void getCellTypes(amrex::MultiFab& phi, int ncomp=1); // Not implemented
    void global_fluxes();

    // --- Member Variables ---
    // Configuration
    const SolverType m_solvertype;
    std::string m_resultspath;
    const int m_phase;
    const OpenImpala::Direction m_dir;
    const amrex::Real m_vlo;
    const amrex::Real m_vhi;
    amrex::Real m_eps;
    int m_maxiter;
    int m_verbose;
    const amrex::Real m_vf; // Original total VF (kept for reference if needed)
    bool m_write_plotfile;

    // AMReX Data
    const amrex::Geometry& m_geom;
    const amrex::BoxArray& m_ba;
    const amrex::DistributionMapping& m_dm;
    amrex::iMultiFab m_mf_phase;
    amrex::MultiFab m_mf_phi;
<<<<<<< HEAD

    /** Reference to the volume fraction value */
    const amrex::Real& m_vf;


    /** Index of the phase of interest */
    const int m_phase;

    /** Principal direction of the flow */
    const Direction m_dir;


    /** Convergence criteria
     *
     * These variables define the convergence criteria
     * for the solver.
     *
     */
    amrex::Real  m_eps = 1e-7;
    unsigned int m_maxiter = 5e4;

    /** Value buffer */
    amrex::Real m_value;

    /** Flags repeated call of value() */
    bool m_first_call;

    /** Inlet concentration value */
    const amrex::Real m_vlo = 0.0;

    /** Outlet concentration value */
    const amrex::Real m_vhi = +1.0;



    /** Hypre variables
     *
     * These variables hold the Hypre data structures.
     *
     */
    HYPRE_StructGrid    m_grid;
    HYPRE_StructStencil m_stencil;
    HYPRE_StructMatrix  m_A;  // Matrix
    HYPRE_StructVector  m_b;  // RHS vector
    HYPRE_StructVector  m_x;  // Solution vector

=======
    amrex::iMultiFab m_mf_active_mask;

    // State
    amrex::Real m_value = std::numeric_limits<amrex::Real>::quiet_NaN();
    bool m_first_call = true;

    // Solver Statistics and Results
    HYPRE_Int m_num_iterations = -1;
    amrex::Real m_final_res_norm = std::numeric_limits<amrex::Real>::quiet_NaN();
    bool        m_converged = false;
    amrex::Real m_flux_in = 0.0;
    amrex::Real m_flux_out = 0.0;
    // --- ADDED: Active Volume Fraction ---
    amrex::Real m_active_vf = 0.0; // Volume fraction of the percolating phase
    // --- END ADD ---


    // HYPRE Data Structures
    HYPRE_StructGrid m_grid = NULL;
    HYPRE_StructStencil m_stencil = NULL;
    HYPRE_StructMatrix m_A = NULL;
    HYPRE_StructVector m_b = NULL;
    HYPRE_StructVector m_x = NULL;
>>>>>>> 2d169be4
};


// --- Fortran Interface Declarations ---
// (Remain the same as in your provided file)
extern "C" {
    void tortuosity_fillmtx(
        amrex::Real* a, amrex::Real* rhs, amrex::Real* xinit,
        const int* nval,
        const int* p, const int* p_lo, const int* p_hi,
        const int* active_mask, const int* mask_lo, const int* mask_hi,
        const int* bxlo, const int* bxhi,
        const int* domlo, const int* domhi,
        const amrex::Real* dxinv,
        const amrex::Real* vlo, const amrex::Real* vhi,
        const int* phase_unused, const int* dir,
        const int* debug_print_level
    );

    void tortuosity_remspot(
        int* q, const int* q_lo, const int* q_hi,
        const int* ncomp,
        const int* bxlo, const int* bxhi,
        const int* domlo, const int* domhi
    );

    // Add others if needed...
}


} // namespace OpenImpala

#endif // TortuosityHypre_H<|MERGE_RESOLUTION|>--- conflicted
+++ resolved
@@ -36,14 +36,6 @@
 class TortuosityHypre : public OpenImpala::Tortuosity
 {
 
-<<<<<<< HEAD
-  public:
-
-    enum SolverType {
-      Jacobi,
-      GMRES,
-      FlexGMRES,
-=======
 public:
 
     /** @brief Specifies the HYPRE structured solver algorithm to use. */
@@ -55,7 +47,6 @@
         BiCGSTAB,   /**< HYPRE_StructBiCGSTAB */
         SMG,        /**< HYPRE_StructSMG */
         PFMG        /**< HYPRE_StructPFMG */
->>>>>>> 2d169be4
     };
 
     /** Construct new Tortuosity solver using HYPRE.
@@ -169,54 +160,6 @@
     const amrex::DistributionMapping& m_dm;
     amrex::iMultiFab m_mf_phase;
     amrex::MultiFab m_mf_phi;
-<<<<<<< HEAD
-
-    /** Reference to the volume fraction value */
-    const amrex::Real& m_vf;
-
-
-    /** Index of the phase of interest */
-    const int m_phase;
-
-    /** Principal direction of the flow */
-    const Direction m_dir;
-
-
-    /** Convergence criteria
-     *
-     * These variables define the convergence criteria
-     * for the solver.
-     *
-     */
-    amrex::Real  m_eps = 1e-7;
-    unsigned int m_maxiter = 5e4;
-
-    /** Value buffer */
-    amrex::Real m_value;
-
-    /** Flags repeated call of value() */
-    bool m_first_call;
-
-    /** Inlet concentration value */
-    const amrex::Real m_vlo = 0.0;
-
-    /** Outlet concentration value */
-    const amrex::Real m_vhi = +1.0;
-
-
-
-    /** Hypre variables
-     *
-     * These variables hold the Hypre data structures.
-     *
-     */
-    HYPRE_StructGrid    m_grid;
-    HYPRE_StructStencil m_stencil;
-    HYPRE_StructMatrix  m_A;  // Matrix
-    HYPRE_StructVector  m_b;  // RHS vector
-    HYPRE_StructVector  m_x;  // Solution vector
-
-=======
     amrex::iMultiFab m_mf_active_mask;
 
     // State
@@ -240,7 +183,6 @@
     HYPRE_StructMatrix m_A = NULL;
     HYPRE_StructVector m_b = NULL;
     HYPRE_StructVector m_x = NULL;
->>>>>>> 2d169be4
 };
 
 
