#include "../io/TiffReader.H" // Assuming TiffReader is in OpenImpala namespace
#include "TortuosityHypre.H"  // Assuming TortuosityHypre is in OpenImpala namespace
#include "VolumeFraction.H"   // Assuming VolumeFraction is in OpenImpala namespace
#include "Tortuosity.H"       // Include base class for OpenImpala::Direction enum

#include <AMReX.H>
#include <AMReX_ParmParse.H>
#include <AMReX_Utility.H>
#include <AMReX_Array.H>
#include <AMReX_Geometry.H>
#include <AMReX_BoxArray.H>
#include <AMReX_DistributionMapping.H>
#include <AMReX_iMultiFab.H>
<<<<<<< HEAD
=======
#include <AMReX_Print.H>
#include <AMReX_PlotFileUtil.H>
#include <AMReX_MultiFabUtil.H>
>>>>>>> 2d169be4
#include <AMReX_Exception.H>

#include <cstdlib>
#include <string>
#include <stdexcept>
#include <cmath>
#include <limits>
#include <memory>
#include <iomanip>
#include <stdio.h>
#include <algorithm>
#include <vector>

<<<<<<< HEAD
#define SAMPLE_TIFF_FILENAME "../../data/SampleData_2Phase.tif"
#define BOX_SIZE 32
#define EPS 1e-10
=======
#include <HYPRE.h>
#include <mpi.h>

// Helper function definitions (stringToDirection, stringToSolverType) remain the same...
OpenImpala::Direction stringToDirection(const std::string& dir_str) {
    std::string lower_dir_str = dir_str;
    std::transform(lower_dir_str.begin(), lower_dir_str.end(), lower_dir_str.begin(),
                   [](unsigned char c){ return std::tolower(c); });
    if (lower_dir_str == "x") return OpenImpala::Direction::X;
    if (lower_dir_str == "y") return OpenImpala::Direction::Y;
    if (lower_dir_str == "z") return OpenImpala::Direction::Z;
    amrex::Abort("Invalid direction string: " + dir_str + ". Use X, Y, or Z.");
    return OpenImpala::Direction::X; // Should not reach here
}

OpenImpala::TortuosityHypre::SolverType stringToSolverType(const std::string& solver_str) {
    std::string lower_solver_str = solver_str;
    std::transform(lower_solver_str.begin(), lower_solver_str.end(), lower_solver_str.begin(),
                   [](unsigned char c){ return std::tolower(c); });
    if (lower_solver_str == "jacobi") return OpenImpala::TortuosityHypre::SolverType::Jacobi;
    if (lower_solver_str == "gmres") return OpenImpala::TortuosityHypre::SolverType::GMRES;
    if (lower_solver_str == "flexgmres") return OpenImpala::TortuosityHypre::SolverType::FlexGMRES;
    if (lower_solver_str == "pcg") return OpenImpala::TortuosityHypre::SolverType::PCG;
    if (lower_solver_str == "bicgstab") return OpenImpala::TortuosityHypre::SolverType::BiCGSTAB;
    if (lower_solver_str == "smg") return OpenImpala::TortuosityHypre::SolverType::SMG;
    if (lower_solver_str == "pfmg") return OpenImpala::TortuosityHypre::SolverType::PFMG;
    amrex::Abort("Invalid solver string: '" + solver_str + "'. Supported: Jacobi, GMRES, FlexGMRES, PCG, BiCGSTAB, SMG, PFMG");
    return OpenImpala::TortuosityHypre::SolverType::GMRES; // Should not reach here
}


// --- Test Status Helper ---
struct TestStatus {
    bool passed = true;
    std::vector<std::string> fail_reasons;
    bool manual_checks_required = false;

    void recordFail(const std::string& reason) {
        passed = false;
        fail_reasons.push_back(reason);
    }

    void requireManualChecks() {
        manual_checks_required = true;
    }

    void printSummary() {
        if (passed) {
            if(amrex::ParallelDescriptor::IOProcessor()) {
                amrex::Print() << "\n----------------------------------------\n";
                amrex::Print() << "--- TEST RESULT: PASS (Programmatic Checks) ---\n";
                if (manual_checks_required) {
                     amrex::Print() << "*** IMPORTANT: Manual checks required! ***\n";
                     amrex::Print() << "  Please verify solver convergence details and\n";
                     amrex::Print() << "  'Flux conservation check' messages in the log output above.\n";
                }
                amrex::Print() << "----------------------------------------\n";
            }
        } else {
            if(amrex::ParallelDescriptor::IOProcessor()) {
                amrex::Print() << "\n-------------------------\n";
                amrex::Print() << "--- TEST RESULT: FAIL ---\n";
                for (const auto& reason : fail_reasons) {
                    amrex::Print() << "  Reason: " << reason << "\n";
                }
                 amrex::Print() << "-------------------------\n";
            }
            // Ensure abort happens after printing reasons
            amrex::Abort("Tortuosity Test FAILED programmatic checks.");
        }
    }
};
>>>>>>> 2d169be4


int main (int argc, char* argv[])
{
    // Initialize HYPRE First
    int hypre_ierr = HYPRE_Init();
    if (hypre_ierr != 0) {
        fprintf(stderr, "FATAL ERROR: HYPRE_Init() failed with code %d\n", hypre_ierr);
        return 1;
    }

    amrex::Initialize(argc, argv);
    { // Start AMReX scope
        amrex::Real strt_time = amrex::second();
        TestStatus test_status; // Use helper struct

        // --- Configuration via ParmParse ---
        // (Keep parameter reading block as before)
        std::string tifffile;
        std::string resultsdir;
        int phase_id = 1;
        std::string direction_str = "X";
        std::string solver_str = "GMRES";
        int box_size = 32;
        int verbose = 1;
        int write_plotfile = 0;
        amrex::Real expected_vf = -1.0;   // Use negative as flag for "not set"
        amrex::Real expected_tau = -1.0;  // Use negative as flag for "not set"
        amrex::Real vf_tolerance = 1e-9;  // Tolerance for VF check
        amrex::Real tau_tolerance = 1e-5; // Default tolerance for Tau check
        // Note: Cannot check flux tolerance programmatically without modifying TortuosityHypre
        amrex::Real threshold_val = 0.5;
        amrex::Real v_lo = 0.0;
        amrex::Real v_hi = 1.0;

        {
            amrex::ParmParse pp;
            pp.get("tifffile", tifffile);
            if (!pp.query("resultsdir", resultsdir)) {
                const char* homeDir_cstr = getenv("HOME");
                if (!homeDir_cstr) {
                    amrex::Warning("Cannot determine default results directory: 'resultsdir' not in inputs and $HOME not set. Using './tortuosity_results'");
                    resultsdir = "./tortuosity_results";
                } else {
                    std::string homeDir = homeDir_cstr;
                    resultsdir = homeDir + "/openimpalaresults";
                }
                 if(amrex::ParallelDescriptor::IOProcessor())
                    amrex::Print() << " Parameter 'resultsdir' not specified, using default: " << resultsdir << "\n";
            }
            pp.query("phase_id", phase_id);
            pp.query("direction", direction_str);
            pp.query("solver", solver_str);
            pp.query("box_size", box_size);
            pp.query("verbose", verbose);
            pp.query("write_plotfile", write_plotfile);
            pp.query("expected_vf", expected_vf);
            pp.query("expected_tau", expected_tau);
            pp.query("vf_tolerance", vf_tolerance);
            pp.query("tau_tolerance", tau_tolerance);
            // pp.query("flux_tolerance", flux_tolerance); // Cannot use programmatically here
            pp.query("threshold_val", threshold_val);
            pp.query("v_lo", v_lo);
            pp.query("v_hi", v_hi);
        }

        OpenImpala::Direction direction = stringToDirection(direction_str);
        OpenImpala::TortuosityHypre::SolverType solver_type = stringToSolverType(solver_str);

        // Print configuration (Keep as before)
        if (verbose >= 1 && amrex::ParallelDescriptor::IOProcessor()) {
            amrex::Print() << "\n--- Tortuosity Test Configuration ---\n";
            amrex::Print() << "  Input TIFF File:   " << tifffile << "\n";
            amrex::Print() << "  Results Dir:       " << resultsdir << "\n";
            amrex::Print() << "  Phase ID:          " << phase_id << "\n";
            amrex::Print() << "  Direction:         " << direction_str << "\n";
            amrex::Print() << "  Solver:            " << solver_str << "\n";
            amrex::Print() << "  Box Size:          " << box_size << "\n";
            amrex::Print() << "  Threshold Value:   " << threshold_val << "\n";
            amrex::Print() << "  Boundary Values:   " << v_lo << " (lo), " << v_hi << " (hi)\n";
            amrex::Print() << "  Write Plotfile:    " << (write_plotfile != 0 ? "Yes" : "No") << "\n";
            amrex::Print() << "  Verbose Level:     " << verbose << "\n";
            if (expected_tau >= 0.0) {
                amrex::Print() << "  Expected Tau:      " << expected_tau << "\n";
                amrex::Print() << "  Tau Tolerance:     " << tau_tolerance << "\n";
            }
            if (expected_vf >= 0.0) {
                amrex::Print() << "  Expected VF:       " << expected_vf << "\n";
                amrex::Print() << "  VF Tolerance:      " << vf_tolerance << "\n";
            }
            amrex::Print() << "  Flux Tolerance:    (Manual Check Needed)\n"; // Acknowledge limitation
            amrex::Print() << "------------------------------------\n\n";
        }

        // --- AMReX Grid and Data Setup ---
        // (Keep setup block as before)
        amrex::Geometry geom;
        amrex::BoxArray ba_original;
        amrex::DistributionMapping dm_original;
        amrex::iMultiFab mf_phase_with_ghost;

        try {
            if (verbose >= 1 && amrex::ParallelDescriptor::IOProcessor()) amrex::Print() << " Reading metadata from " << tifffile << "...\n";
            OpenImpala::TiffReader reader(tifffile);
            if (!reader.isRead()) { throw std::runtime_error("Reader failed to read metadata."); }
            const amrex::Box domain_box = reader.box();
            if (domain_box.isEmpty()) { throw std::runtime_error("Reader returned empty domain box."); }
            amrex::RealBox rb({AMREX_D_DECL(0.0, 0.0, 0.0)}, {AMREX_D_DECL(amrex::Real(domain_box.length(0)), amrex::Real(domain_box.length(1)), amrex::Real(domain_box.length(2)))});
            amrex::Array<int,AMREX_SPACEDIM> is_periodic{AMREX_D_DECL(0, 0, 0)};
            geom.define(domain_box, &rb, 0, is_periodic.data());
            ba_original.define(domain_box);
            ba_original.maxSize(box_size);
            dm_original.define(ba_original);
            amrex::iMultiFab mf_phase_no_ghost(ba_original, dm_original, 1, 0);
            if (verbose >= 1 && amrex::ParallelDescriptor::IOProcessor()) { amrex::Print() << " Thresholding data...\n"; }
            reader.threshold(threshold_val, 1, 0, mf_phase_no_ghost);
            int min_phase_tmp = mf_phase_no_ghost.min(0);
            int max_phase_tmp = mf_phase_no_ghost.max(0);
            if (verbose >= 1 && amrex::ParallelDescriptor::IOProcessor()) { amrex::Print() << "   Temporary phase field min/max: " << min_phase_tmp << " / " << max_phase_tmp << "\n"; }
            if (min_phase_tmp == max_phase_tmp && ba_original.numPts() > 0) {
                 test_status.recordFail("Phase field uniform after thresholding.");
            }
            const int required_ghost_cells = 1;
            mf_phase_with_ghost.define(ba_original, dm_original, 1, required_ghost_cells);
            amrex::Copy(mf_phase_with_ghost, mf_phase_no_ghost, 0, 0, 1, 0);
            mf_phase_with_ghost.FillBoundary(geom.periodicity());
            if (verbose >= 1 && amrex::ParallelDescriptor::IOProcessor()) amrex::Print() << " Grid and phase data setup complete.\n";
        } catch (const std::exception& e) {
            test_status.recordFail("Error during TiffReader/grid setup: " + std::string(e.what()));
            test_status.printSummary(); // Print summary and exit
            amrex::Finalize(); HYPRE_Finalize(); return 1;
        }

        // --- Calculate and Check Volume Fraction ---
        amrex::Real actual_vf = 0.0;
        if (test_status.passed) {
            if (verbose >= 1 && amrex::ParallelDescriptor::IOProcessor()) amrex::Print() << " Calculating Volume Fraction...\n";
            try {
                OpenImpala::VolumeFraction vf_calc(mf_phase_with_ghost, phase_id);
                actual_vf = vf_calc.value_vf(false);
                if(amrex::ParallelDescriptor::IOProcessor()) amrex::Print() << " Calculated Volume Fraction (Phase " << phase_id << "): " << actual_vf << "\n";
                if (expected_vf >= 0.0) {
                     if (std::abs(actual_vf - expected_vf) > vf_tolerance) {
                        test_status.recordFail("Volume fraction mismatch. Expected: " + std::to_string(expected_vf) +
                                               ", Calculated: " + std::to_string(actual_vf) +
                                               ", Tolerance: " + std::to_string(vf_tolerance));
                     } else {
                         if(amrex::ParallelDescriptor::IOProcessor()) amrex::Print() << " Volume Fraction Check:      PASS\n";
                     }
                } else {
                     if(amrex::ParallelDescriptor::IOProcessor()) amrex::Print() << " Volume Fraction Check:      SKIPPED\n";
                }
            } catch (const std::exception& e) {
                test_status.recordFail("Error during Volume Fraction calculation: " + std::string(e.what()));
            }
        }

        // --- Calculate Tortuosity ---
        amrex::Real actual_tau = std::numeric_limits<amrex::Real>::quiet_NaN();
        std::unique_ptr<OpenImpala::TortuosityHypre> tortuosity_ptr;

        // Only proceed if previous steps passed and VF is non-zero
        if (test_status.passed && actual_vf > std::numeric_limits<amrex::Real>::epsilon())
        {
            if (!resultsdir.empty()) { amrex::UtilCreateDirectory(resultsdir, 0755); }
            amrex::ParallelDescriptor::Barrier();

            if (verbose >= 1 && amrex::ParallelDescriptor::IOProcessor()) amrex::Print() << " Constructing TortuosityHypre object...\n";
            try {
                 tortuosity_ptr = std::make_unique<OpenImpala::TortuosityHypre>(
                     geom, ba_original, dm_original, mf_phase_with_ghost,
                     actual_vf, phase_id, direction, solver_type, resultsdir,
                     v_lo, v_hi, verbose, (write_plotfile != 0)
                 );
            } catch (const std::exception& stdExc) {
                 test_status.recordFail("TortuosityHypre construction failed: " + std::string(stdExc.what()));
                 tortuosity_ptr.reset();
            } catch (...) {
                 test_status.recordFail("Unknown exception during TortuosityHypre construction.");
                 tortuosity_ptr.reset();
            }

            // Check Matrix Properties (already aborts on fail internally via HYPRE_CHECK/amrex::Abort)
            if (test_status.passed && tortuosity_ptr) {
                if (amrex::ParallelDescriptor::IOProcessor()) amrex::Print() << " Performing mathematical checks on the assembled matrix...\n";
                // This call might abort internally if it fails, otherwise it prints success/fail
                bool matrix_checks_ok = tortuosity_ptr->checkMatrixProperties();
                if (!matrix_checks_ok) {
                     // The function likely aborted already, but record failure just in case.
                     test_status.recordFail("Assembled matrix/vector failed property checks (check log).");
                } else {
                    if (amrex::ParallelDescriptor::IOProcessor()) amrex::Print() << " Matrix property checks:     (Completed by TortuosityHypre)\n";
                }
            }

            // Calculate Tortuosity Value (calls solve and global_fluxes internally)
            if (test_status.passed && tortuosity_ptr) {
                 if (verbose >= 1 && amrex::ParallelDescriptor::IOProcessor()) amrex::Print() << " Calculating Tortuosity value...\n";
                 try {
                     actual_tau = tortuosity_ptr->value(); // Call the main method

                     // --- Check if calculation resulted in NaN/Inf ---
                     if (std::isnan(actual_tau) || std::isinf(actual_tau)) {
                         test_status.recordFail("Calculated tortuosity is NaN or Inf! Indicates potential solver or calculation failure.");
                     } else {
                         if(amrex::ParallelDescriptor::IOProcessor()) amrex::Print() << " Value Calculation Check:    PASS (Result is finite)\n";
                     }

                     // --- Add note about manual checks ---
                     test_status.requireManualChecks();
                     if (amrex::ParallelDescriptor::IOProcessor()) {
                        amrex::Print() << " Solver Conv./Flux Check:  REQUIRES MANUAL LOG INSPECTION\n";
                        amrex::Print() << "   (Check 'HYPRE Final Relative Residual Norm' & 'Flux conservation check' messages above)\n";
                     }

                 } catch (const std::exception& stdExc) {
                    test_status.recordFail("Exception during Tortuosity calculation: " + std::string(stdExc.what()));
                 } catch (...) {
                    test_status.recordFail("Unknown exception during Tortuosity calculation.");
                 }
            }

            // --- Check Final Tortuosity Value against Expected ---
            // Only if previous steps passed AND the calculated value is valid
            if (test_status.passed && !(std::isnan(actual_tau) || std::isinf(actual_tau))) {
                 if(amrex::ParallelDescriptor::IOProcessor()) {
                    amrex::Print() << " Final Calculated Tortuosity: " << std::fixed << std::setprecision(8) << actual_tau << "\n";
                 }
                 if (expected_tau >= 0.0) {
                     if (amrex::ParallelDescriptor::IOProcessor()) {
                         amrex::Print() << " Expected Tortuosity:       " << std::fixed << std::setprecision(8) << expected_tau << "\n";
                     }
                     if (std::abs(actual_tau - expected_tau) > tau_tolerance) {
                         test_status.recordFail("Tortuosity mismatch. Diff: " +
                                                std::to_string(std::abs(actual_tau - expected_tau)) +
                                                " > Tolerance: " + std::to_string(tau_tolerance));
                     } else {
                         if (amrex::ParallelDescriptor::IOProcessor()) amrex::Print() << " Tortuosity Value Check:    PASS\n";
                     }
                 } else {
                      if (amrex::ParallelDescriptor::IOProcessor()) amrex::Print() << " Tortuosity Value Check:    SKIPPED\n";
                 }
            } // End check tortuosity value

        } else if (test_status.passed) { // VF is zero, but setup was okay
             if (verbose >= 0 && amrex::ParallelDescriptor::IOProcessor())
                amrex::Print() << " Skipping Tortuosity calculation because Volume Fraction is effectively zero (" << actual_vf << ").\n";
             if (expected_tau >= 0.0) {
                 test_status.recordFail("Volume Fraction is zero, but an expected_tau > 0 was provided.");
             }
        }

        // --- Final Verdict ---
        amrex::Real stop_time = amrex::second() - strt_time;
        amrex::ParallelDescriptor::ReduceRealMax(stop_time, amrex::ParallelDescriptor::IOProcessorNumber());
         if(amrex::ParallelDescriptor::IOProcessor()) amrex::Print() << "\n Run time = " << stop_time << " sec\n";

        test_status.printSummary(); // Prints PASS/FAIL details and aborts on FAIL

    } // End of AMReX scope
    amrex::Finalize();

    // Finalize HYPRE
    hypre_ierr = HYPRE_Finalize();
     if (hypre_ierr != 0) {
        fprintf(stderr, "ERROR: HYPRE_Finalize() failed with code %d\n", hypre_ierr);
        return 1;
     }

    return 0;
}<|MERGE_RESOLUTION|>--- conflicted
+++ resolved
@@ -11,12 +11,9 @@
 #include <AMReX_BoxArray.H>
 #include <AMReX_DistributionMapping.H>
 #include <AMReX_iMultiFab.H>
-<<<<<<< HEAD
-=======
 #include <AMReX_Print.H>
 #include <AMReX_PlotFileUtil.H>
 #include <AMReX_MultiFabUtil.H>
->>>>>>> 2d169be4
 #include <AMReX_Exception.H>
 
 #include <cstdlib>
@@ -30,11 +27,6 @@
 #include <algorithm>
 #include <vector>
 
-<<<<<<< HEAD
-#define SAMPLE_TIFF_FILENAME "../../data/SampleData_2Phase.tif"
-#define BOX_SIZE 32
-#define EPS 1e-10
-=======
 #include <HYPRE.h>
 #include <mpi.h>
 
@@ -107,7 +99,6 @@
         }
     }
 };
->>>>>>> 2d169be4
 
 
 int main (int argc, char* argv[])
