--- conflicted
+++ resolved
@@ -1,875 +1,600 @@
-/** REV calculation / Full Domain Diffusion
- *
- * This programme calculates the effective diffusivity tensor using homogenization,
- * either for the full domain or as part of a Representative Elementary Volume (REV) study.
- * For an REV study, it analyzes multiple random sub-volumes of increasing sizes.
- *
- */
-
-#include "../io/TiffReader.H"
-#include "../io/DatReader.H"
-#include "../io/HDF5Reader.H"
-// #include "../io/RawReader.H" // Uncomment if used
-
-#include "EffectiveDiffusivityHypre.H"
-#include "TortuosityHypre.H"
-#include "VolumeFraction.H"
-#include "Tortuosity.H" // For OpenImpala::Direction enum
-
-#include <AMReX.H>
-#include <AMReX_Array.H>
-#include <AMReX_Geometry.H>
-#include <AMReX_BoxArray.H>
-#include <AMReX_ParmParse.H>
-#include <AMReX_DistributionMapping.H>
-#include <AMReX_iMultiFab.H>
-#include <AMReX_MultiFab.H>
-#include <AMReX_Print.H>
-#include <AMReX_Utility.H>
-#include <AMReX_PlotFileUtil.H>
-#include <AMReX_MultiFabUtil.H>
-
-#include <sstream>
-#include <iostream>
-#include <fstream>
-#include <string>
-#include <vector>
-#include <algorithm>
-#include <random>
-#include <iomanip>
-#include <filesystem>
-#include <limits> // Required for std::numeric_limits
-
-// Anonymous namespace for helpers
-namespace {
-    OpenImpala::EffectiveDiffusivityHypre::SolverType stringToSolverType(const std::string& solver_str) {
-        std::string lower_solver_str = solver_str;
-        std::transform(lower_solver_str.begin(), lower_solver_str.end(), lower_solver_str.begin(),
-                       [](unsigned char c){ return std::tolower(c); });
-        if (lower_solver_str == "jacobi") return OpenImpala::EffectiveDiffusivityHypre::SolverType::Jacobi;
-        if (lower_solver_str == "gmres") return OpenImpala::EffectiveDiffusivityHypre::SolverType::GMRES;
-        if (lower_solver_str == "flexgmres") return OpenImpala::EffectiveDiffusivityHypre::SolverType::FlexGMRES;
-        if (lower_solver_str == "pcg") return OpenImpala::EffectiveDiffusivityHypre::SolverType::PCG;
-        if (lower_solver_str == "bicgstab") return OpenImpala::EffectiveDiffusivityHypre::SolverType::BiCGSTAB;
-        if (lower_solver_str == "smg") return OpenImpala::EffectiveDiffusivityHypre::SolverType::SMG;
-        if (lower_solver_str == "pfmg") return OpenImpala::EffectiveDiffusivityHypre::SolverType::PFMG;
-        amrex::Abort("Invalid solver string: '" + solver_str + "'.");
-        return OpenImpala::EffectiveDiffusivityHypre::SolverType::GMRES; // Should not reach
-    }
-
-void calculate_Deff_tensor_homogenization(
-    amrex::Real Deff_tensor[AMREX_SPACEDIM][AMREX_SPACEDIM],
-    const amrex::MultiFab& mf_chi_x_in,
-    const amrex::MultiFab& mf_chi_y_in,
-    const amrex::MultiFab& mf_chi_z_in,
-    const amrex::iMultiFab& active_mask, 
-    const amrex::Geometry& geom,
-    int verbose_level)
-{
-<<<<<<< HEAD
-  amrex::Initialize(argc, argv);
-  {
-  // What time is it now?  We'll use this to compute total run time.
-  amrex::Real strt_time = amrex::second();
-
-  // Parameters
-  amrex::ParmParse pp;
-  amrex::Array<int,AMREX_SPACEDIM> is_periodic{true, true, true};
-  amrex::Print() << AMREX_SPACEDIM << "D test" << std::endl;
-
-  std::string FILENAME;
-  pp.get("FILENAME", FILENAME);  // query filename from inputs file
-  
-  // Get the users home directory to write plot file to right place
-  const char* homeDir = getenv("HOME");
-  
-  std::string DATA_PATH = "/openImpala/data/";
-  pp.get("DATA_PATH", DATA_PATH);  // query data directory from inputs file
-  if(DATA_PATH.at(0) == '~')
-  {
-      DATA_PATH = DATA_PATH.substr(1);
-      DATA_PATH = homeDir + DATA_PATH;
-  }
-
-  std::string RESULTS_PATH = "~/openimpalaresults/";
-  pp.get("RESULTS_PATH", RESULTS_PATH);  // query results directory from inputs file
-  if(RESULTS_PATH.at(0) == '~')
-  {
-      RESULTS_PATH = RESULTS_PATH.substr(1);
-      RESULTS_PATH = homeDir + RESULTS_PATH;   
-  }
-  
-  std::string HDF5_DATASET;
-  pp.get("HDF5_DATASET", HDF5_DATASET); // query HDF5 dataset path from inputs file
-  
-  amrex::Real DIRECTION = Direction::X;
-  pp.query("DIRECTION", DIRECTION);  // query direction from inputs file
-
-  // BOX_SIZE can have a considerable influence on the calculation speed of the programme
-  // further work is required to work out the optimum value, if not, leave the value as 32
-  amrex::Real BOX_SIZE = 32;
-  pp.query("BOX_SIZE", BOX_SIZE);
-
-  int TIFF_STACK = 100;
-  pp.query("TIFF_STACK", TIFF_STACK);    
-    
-  amrex::Real EPS= 1e-10;
-  pp.query("EPS", EPS);
-
-  // Define physical geometry, index space, and multifab
-  amrex::Geometry geom;
-  amrex::BoxArray ba;
-  amrex::DistributionMapping dm;
-  amrex::iMultiFab mf_phase;
-  amrex::Box bx;
- 
-  {
-    amrex::Real fx;
-    amrex::Real fy;
-    amrex::Real fz;
-    amrex::Array<int,AMREX_SPACEDIM> is_periodic{true, true, true};
-    
-    // Reading the file
-    // The Reader potentially holds significant data in memory (the full voxel set).
-    // The code is not parallelised, potentially creating a large memory burden per node.
-    // It's best to let the reader go out of scope as soon as it is not needed anymore
-    // to free up memory before further computations.
-    if (FILENAME.substr (FILENAME.length() - 3) == "tif" || FILENAME.substr (FILENAME.length() - 4) == "tiff")
-    {   
-    amrex::Print() << "tTiffReader - Reading file " << DATA_PATH + FILENAME << std::endl;
-    TiffReader reader(DATA_PATH + FILENAME);
-
-    const amrex::Box bx = reader.box();
-    fx = 1.0*bx.size()[0]/bx.size()[DIRECTION];
-    fy = 1.0*bx.size()[1]/bx.size()[DIRECTION];
-    fz = 1.0*bx.size()[2]/bx.size()[DIRECTION];
-    amrex::RealBox rb({-1.0*fx,-1.0*fy,-1.0*fz}, {1.0*fx,1.0*fy,1.0*fz}); // physical domain
-    geom.define(bx, &rb, 0, is_periodic.data());
-
-    // Define computational domain and index space
-    ba.define(geom.Domain());
-    ba.maxSize(BOX_SIZE);
-      
-    dm.define(ba);
-    mf_phase.define(ba,dm,1,2);
-      
-    // Threshold image data
-    reader.threshold(1,mf_phase);
-          
-    // We have used a fab with one ghost cell to allow for stencil-type operations
-    // over the fab. This requires to distribute the ghost cells
-    //mf_phase.FillBoundary(geom.periodicity());
-    mf_phase.FillBoundary();
-                                                             
-}
-    else if (FILENAME.substr (FILENAME.length() - 3) == "dat")
-    {   
-    amrex::Print() << "tDatReader - Reading file " << DATA_PATH + FILENAME << std::endl;
-    DatReader reader(DATA_PATH + FILENAME);
-
-    const amrex::Box bx = reader.box();
-    fx = 1.0*bx.size()[0]/bx.size()[DIRECTION];
-    fy = 1.0*bx.size()[1]/bx.size()[DIRECTION];
-    fz = 1.0*bx.size()[2]/bx.size()[DIRECTION];
-    amrex::RealBox rb({-1.0*fx,-1.0*fy,-1.0*fz}, {1.0*fx,1.0*fy,1.0*fz}); // physical domain
-    geom.define(bx, &rb, 0, is_periodic.data());
-
-    // Define computational domain and index space
-    ba.define(geom.Domain());
-    ba.maxSize(BOX_SIZE);
-      
-    dm.define(ba);
-    mf_phase.define(ba,dm,1,1);
-      
-    // Threshold image data
-    reader.threshold(1,mf_phase);
-          
-    // We have used a fab with one ghost cell to allow for stencil-type operations
-    // over the fab. This requires to distribute the ghost cells
-    mf_phase.FillBoundary(geom.periodicity());
-                                                             
-}
-    else if (FILENAME.substr (FILENAME.length() - 2) == "h5" || FILENAME.substr (FILENAME.length() - 4) == "hdf5")
-    {   
-    amrex::Print() << "tHDF5Reader - Reading file " << DATA_PATH + FILENAME << std::endl;
-    HDF5Reader reader(DATA_PATH + FILENAME, HDF5_DATASET);
-
-    const amrex::Box bx = reader.box();
-    fx = 1.0*bx.size()[0]/bx.size()[DIRECTION];
-    fy = 1.0*bx.size()[1]/bx.size()[DIRECTION];
-    fz = 1.0*bx.size()[2]/bx.size()[DIRECTION];
-    amrex::RealBox rb({-1.0*fx,-1.0*fy,-1.0*fz}, {1.0*fx,1.0*fy,1.0*fz}); // physical domain
-    geom.define(bx, &rb, 0, is_periodic.data());
-
-    // Define computational domain and index space
-    ba.define(geom.Domain());
-    ba.maxSize(BOX_SIZE);
-      
-    dm.define(ba);
-    mf_phase.define(ba,dm,1,1);
-      
-    // Threshold image data
-    reader.threshold(1,mf_phase);
-          
-    // We have used a fab with one ghost cell to allow for stencil-type operations
-    // over the fab. This requires to distribute the ghost cells
-    mf_phase.FillBoundary(geom.periodicity());
-                                                             
-}
-    else if (FILENAME.at(FILENAME.length() - 3) != '.' || FILENAME.at(FILENAME.length() - 4) != '.' || FILENAME.at(FILENAME.length() - 5) != '.')
-    {   
-    amrex::Print() << "tTiffStackReader - Reading file " << DATA_PATH + FILENAME << std::endl;
-    TiffStackReader reader(DATA_PATH + FILENAME, TIFF_STACK);
-
-    const amrex::Box bx = reader.box();
-    fx = 1.0*bx.size()[0]/bx.size()[DIRECTION];
-    fy = 1.0*bx.size()[1]/bx.size()[DIRECTION];
-    fz = 1.0*bx.size()[2]/bx.size()[DIRECTION];
-    amrex::RealBox rb({-1.0*fx,-1.0*fy,-1.0*fz}, {1.0*fx,1.0*fy,1.0*fz}); // physical domain
-    geom.define(bx, &rb, 0, is_periodic.data());
-
-    // Define computational domain and index space
-    ba.define(geom.Domain());
-    ba.maxSize(BOX_SIZE);
-      
-    dm.define(ba);
-    mf_phase.define(ba,dm,1,1);
-      
-    // Threshold image data
-    reader.threshold(1,mf_phase);
-          
-    // We have used a fab with one ghost cell to allow for stencil-type operations
-    // over the fab. This requires to distribute the ghost cells
-    mf_phase.FillBoundary(geom.periodicity());
-                                                             
-}
-    else
-=======
-    BL_PROFILE("calculate_Deff_tensor_homogenization_main_driver"); 
-    for (int i = 0; i < AMREX_SPACEDIM; ++i) {
-        for (int j = 0; j < AMREX_SPACEDIM; ++j) {
-            Deff_tensor[i][j] = 0.0;
-        }
-    }
-    AMREX_ASSERT(mf_chi_x_in.nGrow() >= 1); 
-    AMREX_ASSERT(mf_chi_y_in.nGrow() >= 1);
-    if (AMREX_SPACEDIM == 3) {
-        AMREX_ASSERT(mf_chi_z_in.isDefined() && mf_chi_z_in.nGrow() >= 1); 
-    }
-    AMREX_ASSERT(active_mask.nGrow() == 0); 
-
-    const amrex::Real* dx_arr = geom.CellSize();
-    amrex::Real inv_2dx[AMREX_SPACEDIM];
-    for (int i=0; i<AMREX_SPACEDIM; ++i) {
-        inv_2dx[i] = 1.0 / (2.0 * dx_arr[i]);
-    }
-
-    amrex::Real sum_integrand_tensor_comp_local[AMREX_SPACEDIM][AMREX_SPACEDIM];
-    for (int i = 0; i < AMREX_SPACEDIM; ++i) {
-        for (int j = 0; j < AMREX_SPACEDIM; ++j) {
-            sum_integrand_tensor_comp_local[i][j] = 0.0;
-        }
-    }
-
-#ifdef AMREX_USE_OMP
-#pragma omp parallel reduction(+:sum_integrand_tensor_comp_local)
-#endif
-    for (amrex::MFIter mfi(active_mask, amrex::TilingIfNotGPU()); mfi.isValid(); ++mfi)
->>>>>>> 2d169be4
-    {
-        const amrex::Box& bx = mfi.tilebox(); 
-        amrex::Array4<const int> const mask_arr = active_mask.const_array(mfi);
-        amrex::Array4<const amrex::Real> const chi_x_arr = mf_chi_x_in.const_array(mfi);
-        amrex::Array4<const amrex::Real> const chi_y_arr = mf_chi_y_in.const_array(mfi);
-        amrex::Array4<const amrex::Real> const chi_z_arr = (AMREX_SPACEDIM == 3 && mf_chi_z_in.isDefined()) ? 
-                                                           mf_chi_z_in.const_array(mfi) :
-                                                           mf_chi_x_in.const_array(mfi); 
-
-        amrex::LoopOnCpu(bx, [=, &sum_integrand_tensor_comp_local] (int i, int j, int k) noexcept
-        {
-            if (mask_arr(i,j,k,0) == 1) { 
-                amrex::Real grad_chi_x[AMREX_SPACEDIM] = {0.0};
-                amrex::Real grad_chi_y[AMREX_SPACEDIM] = {0.0};
-                amrex::Real grad_chi_z[AMREX_SPACEDIM] = {0.0};
-
-                grad_chi_x[0] = (chi_x_arr(i+1,j,k,0) - chi_x_arr(i-1,j,k,0)) * inv_2dx[0]; 
-                grad_chi_x[1] = (chi_x_arr(i,j+1,k,0) - chi_x_arr(i,j-1,k,0)) * inv_2dx[1]; 
-                if (AMREX_SPACEDIM == 3) grad_chi_x[2] = (chi_x_arr(i,j,k+1,0) - chi_x_arr(i,j,k-1,0)) * inv_2dx[2]; 
-
-                grad_chi_y[0] = (chi_y_arr(i+1,j,k,0) - chi_y_arr(i-1,j,k,0)) * inv_2dx[0]; 
-                grad_chi_y[1] = (chi_y_arr(i,j+1,k,0) - chi_y_arr(i,j-1,k,0)) * inv_2dx[1]; 
-                if (AMREX_SPACEDIM == 3) grad_chi_y[2] = (chi_y_arr(i,j,k+1,0) - chi_y_arr(i,j,k-1,0)) * inv_2dx[2]; 
-
-                if (AMREX_SPACEDIM == 3) {
-                    grad_chi_z[0] = (chi_z_arr(i+1,j,k,0) - chi_z_arr(i-1,j,k,0)) * inv_2dx[0]; 
-                    grad_chi_z[1] = (chi_z_arr(i,j+1,k,0) - chi_z_arr(i,j-1,k,0)) * inv_2dx[1]; 
-                    grad_chi_z[2] = (chi_z_arr(i,j,k+1,0) - chi_z_arr(i,j,k-1,0)) * inv_2dx[2]; 
-                }
-                sum_integrand_tensor_comp_local[0][0] += (1.0 - grad_chi_x[0]); 
-                sum_integrand_tensor_comp_local[0][1] += (    - grad_chi_y[0]); 
-                sum_integrand_tensor_comp_local[1][0] += (    - grad_chi_x[1]); 
-                sum_integrand_tensor_comp_local[1][1] += (1.0 - grad_chi_y[1]); 
-
-                if (AMREX_SPACEDIM == 3) {
-                    sum_integrand_tensor_comp_local[0][2] += (    - grad_chi_z[0]); 
-                    sum_integrand_tensor_comp_local[2][0] += (    - grad_chi_x[2]); 
-                    sum_integrand_tensor_comp_local[1][2] += (    - grad_chi_z[1]); 
-                    sum_integrand_tensor_comp_local[2][1] += (    - grad_chi_y[2]); 
-                    sum_integrand_tensor_comp_local[2][2] += (1.0 - grad_chi_z[2]); 
-                }
-            }
-        });
-    }
-    
-<<<<<<< HEAD
-} 
- 
-  }
-
-  VolumeFraction vf(mf_phase, 1);
-
-  // Print volume fraction value
-  amrex::Print() << std::endl << " Volume Fraction: "
-                  << amrex::Real(vf.value()) << std::endl;
-
-  if (DIRECTION==0)
-  {
-  amrex::Print() << std::endl << " Direction: X" << std::endl;
-
-  // Compute tortuosity in x direction
-
-  TortuosityHypre tortuosityx(geom,ba,dm,mf_phase,vf.value(),1,Direction::X,TortuosityHypre::SolverType::GMRES,RESULTS_PATH);
-
-  amrex::Real tau_value_x = tortuosityx.value();
-  amrex::Print() << " Tortuosity value: " << tau_value_x << std::endl;
-=======
-    for (int r = 0; r < AMREX_SPACEDIM; ++r) {
-        for (int c = 0; c < AMREX_SPACEDIM; ++c) {
-            amrex::ParallelDescriptor::ReduceRealSum(sum_integrand_tensor_comp_local[r][c]);
-        }
-    }
-
-    amrex::Long N_total_cells_in_domain = geom.Domain().numPts(); 
-    if (N_total_cells_in_domain > 0) {
-        for (int l_idx = 0; l_idx < AMREX_SPACEDIM; ++l_idx) {
-            for (int m_idx = 0; m_idx < AMREX_SPACEDIM; ++m_idx) {
-                Deff_tensor[l_idx][m_idx] = sum_integrand_tensor_comp_local[l_idx][m_idx] / static_cast<amrex::Real>(N_total_cells_in_domain);
-            }
-        }
-    } else {
-         if (amrex::ParallelDescriptor::IOProcessor() && verbose_level > 0) {
-            amrex::Warning("Total cells in domain/REV is zero, D_eff cannot be calculated.");
-         }
-    }
-
-     if (verbose_level > 1 && amrex::ParallelDescriptor::IOProcessor()) {
-         amrex::Print() << "  [calc_Deff] Raw summed (1-dchi_x_dx): " << sum_integrand_tensor_comp_local[0][0]
-                        << ", N_total_cells_in_domain: " << N_total_cells_in_domain << std::endl;
-     }
->>>>>>> 2d169be4
-}
-} // end anonymous namespace
-
-<<<<<<< HEAD
-  else if (DIRECTION==1)
-  {
-  amrex::Print() << std::endl << " Direction: Y" << std::endl;
-
-  // Compute tortuosity in y direction
-  TortuosityHypre tortuosityy(geom,ba,dm,mf_phase,vf.value(),1,Direction::Y,TortuosityHypre::SolverType::GMRES,RESULTS_PATH);
-
-
-  amrex::Real tau_value_y = tortuosityy.value();
-  amrex::Print() << " Tortuosity value: " << tau_value_y << std::endl;
-}
-
-  else if (DIRECTION==2)
-  {
-  amrex::Print() << std::endl << " Direction: Z" << std::endl;
-
-  // Compute tortuosity in z direction
-  TortuosityHypre tortuosityz(geom,ba,dm,mf_phase,vf.value(),1,Direction::Z,TortuosityHypre::SolverType::GMRES,RESULTS_PATH);
-
-
-  amrex::Real tau_value_z = tortuosityz.value();
-  amrex::Print() << " Tortuosity value: " << tau_value_z << std::endl;
-}
-
-
-  else if (DIRECTION==3)
-  {
-  amrex::Print() << std::endl << " Direction: X" << std::endl;
-
-  // Compute tortuosity in x direction
-  TortuosityHypre tortuosityx(geom,ba,dm,mf_phase,vf.value(),1,Direction::X,TortuosityHypre::SolverType::Jacobi, RESULTS_PATH);
-
-  amrex::Real tau_value_x = tortuosityx.value();
-  amrex::Print() << " Tortuosity value: " << tau_value_x << std::endl;
-
-  amrex::Print() << std::endl << " Direction: Y" << std::endl;
-
-  // Compute tortuosity in y direction
-  TortuosityHypre tortuosityy(geom,ba,dm,mf_phase,vf.value(),1,Direction::Y,TortuosityHypre::SolverType::Jacobi, RESULTS_PATH);
-
-  amrex::Real tau_value_y = tortuosityy.value();
-  amrex::Print() << " Tortuosity value: " << tau_value_y << std::endl;
-
-  amrex::Print() << std::endl << " Direction: Z" << std::endl;
-
-  // Compute tortuosity in z direction
-  TortuosityHypre tortuosityz(geom,ba,dm,mf_phase,vf.value(),1,Direction::Z,TortuosityHypre::SolverType::Jacobi, RESULTS_PATH);
-
-  amrex::Real tau_value_z = tortuosityz.value();
-  amrex::Print() << " Tortuosity value: " << tau_value_z << std::endl;
-}
-    
-  else 
-  {
-  amrex::Print() << " ERROR: Direction input not known, try 0, 1, 2 or 3" << std::endl; 
-}
-
-  // Call the timer again and compute the maximum difference between the start time and stop time
-  //   over all processors
-  amrex::Real stop_time = amrex::second() - strt_time;
-  const int IOProc = amrex::ParallelDescriptor::IOProcessorNumber();
-  amrex::ParallelDescriptor::ReduceRealMax(stop_time,IOProc);
-
-  // Tell the I/O Processor to write out the "run time"
-  amrex::Print() << std::endl << "Total run time (seconds) = " << stop_time << std::endl;
-
-  } // Ensure amrex related destructors have been called before tearing down the whole thing
-    // by putting everything in curly brackets.
-  amrex::Finalize();
-=======
-
-int main (int argc, char* argv[])
-{
-    HYPRE_Init(); 
-    amrex::Initialize(argc, argv);
-    {
-        amrex::Real master_strt_time = amrex::second();
-
-        std::string main_filename;
-        std::string main_data_path_str = "./data/";    
-        std::string main_results_path_str = "./results_diffusion/"; 
-        std::string main_hdf5_dataset = "image";      
-        amrex::Real main_threshold_val = 0.5;
-        int main_phase_id_analysis = 1; 
-        std::string main_solver_str = "FlexGMRES";
-        int main_box_size = 32;
-        int main_verbose = 1;
-        int main_write_plotfile_full = 0; 
-        std::string main_calculation_method = "homogenization"; 
-
-        bool rev_do_study = false;
-        int rev_num_samples = 3;
-        std::string rev_sizes_str = "32 64 96"; 
-        std::string rev_solver_str = "FlexGMRES";
-        std::string rev_results_filename = "rev_study_Deff.csv";
-        int rev_write_plotfiles = 0; 
-        int rev_verbose_level = 1;   
-
-        { 
-            amrex::ParmParse pp; 
-            pp.get("filename", main_filename);
-            pp.query("data_path", main_data_path_str);
-            pp.query("results_path", main_results_path_str);
-            pp.query("hdf5_dataset", main_hdf5_dataset);
-            pp.query("threshold_val", main_threshold_val);
-            pp.query("phase_id", main_phase_id_analysis); 
-            pp.query("solver_type", main_solver_str); 
-            pp.query("box_size", main_box_size);
-            pp.query("verbose", main_verbose);
-            pp.query("write_plotfile", main_write_plotfile_full);
-            pp.query("calculation_method", main_calculation_method);
-
-            amrex::ParmParse ppr("rev"); 
-            ppr.query("do_study", rev_do_study);
-            ppr.query("num_samples", rev_num_samples);
-            ppr.query("sizes", rev_sizes_str);
-            ppr.query("solver_type", rev_solver_str); 
-            ppr.query("results_file", rev_results_filename);
-            ppr.query("write_plotfiles", rev_write_plotfiles);
-            ppr.query("verbose", rev_verbose_level);
-        }
-
-        std::filesystem::path main_data_path(main_data_path_str);
-        std::filesystem::path main_results_path(main_results_path_str);
-        
-        if (amrex::ParallelDescriptor::IOProcessor()) {
-            if (!std::filesystem::exists(main_results_path)) {
-                std::filesystem::create_directories(main_results_path);
-                 if (main_verbose >=1 ) amrex::Print() << "Created results directory: " << main_results_path.string() << std::endl;
-            }
-        }
-        amrex::ParallelDescriptor::Barrier(); 
-        std::filesystem::path full_input_path = main_data_path / main_filename;
-
-
-        amrex::Geometry geom_full;
-        amrex::BoxArray ba_full;
-        amrex::DistributionMapping dm_full;
-        amrex::iMultiFab mf_phase_full; 
-        amrex::Box domain_box_full;
-
-        try {
-            if (main_verbose >= 1 && amrex::ParallelDescriptor::IOProcessor())
-                amrex::Print() << "Reading full domain data from: " << full_input_path.string() << std::endl;
-
-            std::string ext;
-            if (full_input_path.has_extension()) {
-                ext = full_input_path.extension().string();
-                std::transform(ext.begin(), ext.end(), ext.begin(), ::tolower);
-            } else {
-                 throw std::runtime_error("File has no extension: " + full_input_path.string());
-            }
-            
-            int reader_phase_active = main_phase_id_analysis;
-            int reader_phase_inactive = (main_phase_id_analysis == 0 ? 1 : 0);
-
-            if (ext == ".tif" || ext == ".tiff") {
-                OpenImpala::TiffReader reader(full_input_path.string());
-                if (!reader.isRead()) throw std::runtime_error("TiffReader failed to read metadata.");
-                domain_box_full = reader.box();
-                ba_full.define(domain_box_full);
-                ba_full.maxSize(main_box_size);
-                dm_full.define(ba_full);
-                mf_phase_full.define(ba_full, dm_full, 1, 1); 
-                amrex::iMultiFab mf_temp_no_ghost(ba_full, dm_full, 1, 0);
-                reader.threshold(main_threshold_val, reader_phase_active, reader_phase_inactive, mf_temp_no_ghost);
-                amrex::Copy(mf_phase_full, mf_temp_no_ghost, 0,0,1,0);
-
-            } else if (ext == ".dat") {
-                OpenImpala::DatReader reader(full_input_path.string());
-                 if (!reader.isRead()) throw std::runtime_error("DatReader failed to read metadata.");
-                domain_box_full = reader.box();
-                ba_full.define(domain_box_full);
-                ba_full.maxSize(main_box_size);
-                dm_full.define(ba_full);
-                mf_phase_full.define(ba_full, dm_full, 1, 1);
-                amrex::iMultiFab mf_temp_no_ghost(ba_full, dm_full, 1, 0);
-                reader.threshold(main_threshold_val, reader_phase_active, reader_phase_inactive, mf_temp_no_ghost);
-                amrex::Copy(mf_phase_full, mf_temp_no_ghost, 0,0,1,0);
-
-            } else if (ext == ".h5" || ext == ".hdf5") {
-                OpenImpala::HDF5Reader reader(full_input_path.string(), main_hdf5_dataset);
-                if (!reader.isRead()) throw std::runtime_error("HDF5Reader failed to read metadata.");
-                domain_box_full = reader.box();
-                ba_full.define(domain_box_full);
-                ba_full.maxSize(main_box_size);
-                dm_full.define(ba_full);
-                mf_phase_full.define(ba_full, dm_full, 1, 1);
-                amrex::iMultiFab mf_temp_no_ghost(ba_full, dm_full, 1, 0);
-                reader.threshold(main_threshold_val, reader_phase_active, reader_phase_inactive, mf_temp_no_ghost);
-                amrex::Copy(mf_phase_full, mf_temp_no_ghost, 0,0,1,0);
-            }
-            else {
-                throw std::runtime_error("Unsupported file extension for full domain load: " + ext);
-            }
-
-            amrex::RealBox rb_full({AMREX_D_DECL(0.0,0.0,0.0)},
-                                   {AMREX_D_DECL(amrex::Real(domain_box_full.length(0)),
-                                                 amrex::Real(domain_box_full.length(1)),
-                                                 amrex::Real(domain_box_full.length(2)))});
-            amrex::Array<int,AMREX_SPACEDIM> is_periodic_full;
-            is_periodic_full = {AMREX_D_DECL(1,1,1)}; 
-            geom_full.define(domain_box_full, &rb_full, 0, is_periodic_full.data());
-            mf_phase_full.FillBoundary(geom_full.periodicity());
-
-        } catch (const std::exception& e) {
-            amrex::Print() << "Error loading full domain data: " << e.what() << std::endl;
-            amrex::Abort("Full domain data loading failed.");
-        }
-
-
-        if (rev_do_study) {
-            if (main_verbose >=1 && amrex::ParallelDescriptor::IOProcessor()) {
-                amrex::Print() << "\n--- Starting REV Study (Homogenization Method) for Phase ID " << main_phase_id_analysis << " ---\n";
-                amrex::Print() << "  Number of samples per size: " << rev_num_samples << std::endl;
-                amrex::Print() << "  Target REV sizes: " << rev_sizes_str << std::endl;
-                amrex::Print() << "  REV Solver: " << rev_solver_str << std::endl;
-                amrex::Print() << "  REV Plotfiles: " << (rev_write_plotfiles ? "Yes" : "No") << std::endl;
-            }
-
-            std::vector<int> rev_actual_sizes_vec; 
-            std::stringstream ss_rev_sizes(rev_sizes_str);
-            int size_val_loop; 
-            while (ss_rev_sizes >> size_val_loop) rev_actual_sizes_vec.push_back(size_val_loop);
-
-            if (rev_actual_sizes_vec.empty()) {
-                amrex::Warning("REV sizes string is empty or invalid. Skipping REV study.");
-            } else {
-                std::ofstream rev_csv_file;
-                std::filesystem::path full_rev_csv_path = main_results_path / rev_results_filename;
-                if (amrex::ParallelDescriptor::IOProcessor()) {
-                    rev_csv_file.open(full_rev_csv_path.string());
-                    rev_csv_file << "SampleNo,SeedX,SeedY,SeedZ,REV_Size_Target,ActualSizeX,ActualSizeY,ActualSizeZ,D_xx,D_yy,D_zz,D_xy,D_xz,D_yz\n";
-                }
-
-                std::mt19937 gen(amrex::ParallelDescriptor::MyProc() + 12345 + rev_num_samples); 
-
-                for (int s_idx = 0; s_idx < rev_num_samples; ++s_idx) {
-                    for (int current_rev_size_target : rev_actual_sizes_vec) {
-                        amrex::IntVect seed_lo_global; 
-                        for(int d=0; d<AMREX_SPACEDIM; ++d) {
-                            int min_coord = domain_box_full.smallEnd(d);
-                            int max_coord = domain_box_full.bigEnd(d) - (current_rev_size_target -1) ;
-                            if (min_coord > max_coord || current_rev_size_target > domain_box_full.length(d)) { 
-                                seed_lo_global[d] = domain_box_full.smallEnd(d); 
-                            } else {
-                                std::uniform_int_distribution<> distr(min_coord, max_coord);
-                                seed_lo_global[d] = distr(gen);
-                            }
-                        }
-                        
-                        amrex::Box bx_rev_global_const = amrex::Box(seed_lo_global, seed_lo_global + amrex::IntVect(current_rev_size_target - 1));
-                        amrex::Box bx_rev_global = bx_rev_global_const; 
-                        bx_rev_global &= domain_box_full; 
-
-                        if (bx_rev_global.isEmpty() || bx_rev_global.longside() < 8) { 
-                            if (rev_verbose_level >=1 && amrex::ParallelDescriptor::IOProcessor()) {
-                                std::stringstream ss; ss << bx_rev_global;
-                                amrex::Warning("Skipping REV for sample " + std::to_string(s_idx+1) + 
-                                               " target size " + std::to_string(current_rev_size_target) + 
-                                               " due to small/empty box after intersection: " + ss.str());
-                            }
-                            continue;
-                        }
-                         if (rev_verbose_level >=1 && amrex::ParallelDescriptor::IOProcessor()) {
-                            amrex::Print() << " REV Sample " << s_idx + 1 << ", Target Size " << current_rev_size_target 
-                                           << ", Seed Lo (global): " << seed_lo_global 
-                                           << ", Actual REV Box (global): " << bx_rev_global << std::endl;
-                        }
-                        
-                        amrex::Box domain_rev_relative_temp = bx_rev_global; 
-                        amrex::Box domain_rev_relative = domain_rev_relative_temp; // Make a copy
-                        domain_rev_relative.shift(-bx_rev_global.smallEnd()); // Shift the copy
-                        
-                        amrex::Geometry geom_rev;
-                        amrex::RealBox rb_rev({AMREX_D_DECL(0.0,0.0,0.0)},
-                                              {AMREX_D_DECL(amrex::Real(domain_rev_relative.length(0)), 
-                                                            amrex::Real(domain_rev_relative.length(1)), 
-                                                            amrex::Real(domain_rev_relative.length(2)))});
-                        amrex::Array<int,AMREX_SPACEDIM> is_periodic_rev = {AMREX_D_DECL(1,1,1)}; 
-                        geom_rev.define(domain_rev_relative, &rb_rev, 0, is_periodic_rev.data()); 
-
-                        amrex::BoxArray ba_rev_relative(domain_rev_relative); 
-                        ba_rev_relative.maxSize(main_box_size); 
-                        amrex::DistributionMapping dm_rev_relative(ba_rev_relative);
-                        amrex::iMultiFab mf_phase_rev(ba_rev_relative, dm_rev_relative, 1, 1); 
-                        
-                        amrex::BoxArray ba_temp_global(bx_rev_global);
-                        amrex::DistributionMapping dm_temp_global(ba_temp_global); 
-                        amrex::iMultiFab mf_temp_global(ba_temp_global, dm_temp_global, 1, 0); 
-                        mf_temp_global.ParallelCopy(mf_phase_full, 0, 0, 1, amrex::IntVect::TheZeroVector(), amrex::IntVect::TheZeroVector(), geom_full.periodicity());
-                        
-                        mf_phase_rev.setVal(0); 
-                        for(amrex::MFIter mfi_dest(mf_phase_rev); mfi_dest.isValid(); ++mfi_dest) {
-                            amrex::IArrayBox& dest_fab = mf_phase_rev[mfi_dest];
-                            const amrex::Box& dest_fab_box_local = dest_fab.box(); 
-
-                            amrex::Box temp_dest_box_global = dest_fab_box_local; // Non-const copy
-                            amrex::Box required_src_box_global = temp_dest_box_global.shift(bx_rev_global.smallEnd());
-                            
-                            for (amrex::MFIter mfi_src(mf_temp_global); mfi_src.isValid(); ++mfi_src) { // Should be 1 FAB for np=1
-                                const amrex::IArrayBox& src_fab = mf_temp_global[mfi_src];
-                                const amrex::Box& src_fab_box_global_const = src_fab.box(); 
-                                amrex::Box src_fab_box_global = src_fab_box_global_const; // Non-const copy
-                                
-                                amrex::Box copy_region_global = required_src_box_global & src_fab_box_global;
-
-                                if (!copy_region_global.isEmpty()) {
-                                    amrex::Box temp_copy_region_dest_local = copy_region_global; // Non-const copy
-                                    amrex::Box copy_region_dest_local = temp_copy_region_dest_local.shift(-bx_rev_global.smallEnd());
-                                    dest_fab.copy(src_fab, copy_region_global, 0, copy_region_dest_local, 0, 1);
-                                }
-                            }
-                        }
-                        mf_phase_rev.FillBoundary(geom_rev.periodicity()); 
-
-
-                        amrex::MultiFab mf_chi_x_rev(ba_rev_relative, dm_rev_relative, 1, 1);
-                        amrex::MultiFab mf_chi_y_rev(ba_rev_relative, dm_rev_relative, 1, 1);
-                        amrex::MultiFab mf_chi_z_rev;
-                        if (AMREX_SPACEDIM==3) mf_chi_z_rev.define(ba_rev_relative, dm_rev_relative, 1, 1);
-
-                        bool all_chi_rev_converged = true;
-                        std::vector<OpenImpala::Direction> rev_solve_dirs = {OpenImpala::Direction::X, OpenImpala::Direction::Y};
-                        if (AMREX_SPACEDIM == 3) rev_solve_dirs.push_back(OpenImpala::Direction::Z);
-                        OpenImpala::EffectiveDiffusivityHypre::SolverType rev_solver_type_enum = stringToSolverType(rev_solver_str);
-
-                        for (const auto& dir_k_solve : rev_solve_dirs) {
-                            std::string chi_plot_rev_subdir_str = "REV_Sample" + std::to_string(s_idx+1) + 
-                                                                  "_Size" + std::to_string(bx_rev_global.length(0)) + 
-                                                                  "_Dir" + std::to_string(static_cast<int>(dir_k_solve));
-                            std::filesystem::path chi_plot_rev_full_path = main_results_path / chi_plot_rev_subdir_str;
-                            
-                            if (rev_write_plotfiles != 0 && amrex::ParallelDescriptor::IOProcessor()) {
-                                 amrex::UtilCreateDirectory(chi_plot_rev_full_path.string(), 0755);
-                            }
-                             amrex::ParallelDescriptor::Barrier(); 
-
-                            std::unique_ptr<OpenImpala::EffectiveDiffusivityHypre> rev_chi_solver;
-                            try {
-                                 rev_chi_solver = std::make_unique<OpenImpala::EffectiveDiffusivityHypre>(
-                                    geom_rev, ba_rev_relative, dm_rev_relative, mf_phase_rev, // use ba_rev_relative and dm_rev_relative
-                                    main_phase_id_analysis, dir_k_solve, rev_solver_type_enum,
-                                    chi_plot_rev_full_path.string(), rev_verbose_level, (rev_write_plotfiles !=0)
-                                );
-                                if (!rev_chi_solver->solve()) {
-                                    all_chi_rev_converged = false; 
-                                    if(rev_verbose_level >= 1 && amrex::ParallelDescriptor::IOProcessor()) amrex::Print() << "    REV Chi solve FAILED for dir " << static_cast<int>(dir_k_solve) << std::endl;
-                                    break;
-                                }
-                                if (dir_k_solve == OpenImpala::Direction::X) rev_chi_solver->getChiSolution(mf_chi_x_rev);
-                                else if (dir_k_solve == OpenImpala::Direction::Y) rev_chi_solver->getChiSolution(mf_chi_y_rev);
-                                else if (AMREX_SPACEDIM==3 && dir_k_solve == OpenImpala::Direction::Z) rev_chi_solver->getChiSolution(mf_chi_z_rev);
-                            } catch (const std::exception& e) {
-                                if(rev_verbose_level >= 0 && amrex::ParallelDescriptor::IOProcessor()) amrex::Print() << "    REV Chi solve EXCEPTION for dir " << static_cast<int>(dir_k_solve) << ": " << e.what() << std::endl;
-                                all_chi_rev_converged = false; break;
-                            }
-                        }
-
-                        amrex::Real Deff_tensor_rev[AMREX_SPACEDIM][AMREX_SPACEDIM];
-                        for(int r=0; r<AMREX_SPACEDIM; ++r) for(int c=0; c<AMREX_SPACEDIM; ++c) Deff_tensor_rev[r][c] = std::numeric_limits<amrex::Real>::quiet_NaN();
-
-                        if (all_chi_rev_converged) {
-                            amrex::iMultiFab active_mask_rev(ba_rev_relative, dm_rev_relative, 1, 0); // use ba_rev_relative
-                            #ifdef AMREX_USE_OMP
-                            #pragma omp parallel if(amrex::Gpu::notInLaunchRegion())
-                            #endif
-                            for (amrex::MFIter mfi(active_mask_rev, amrex::TilingIfNotGPU()); mfi.isValid(); ++mfi){
-                                const amrex::Box& tb = mfi.tilebox(); 
-                                auto const& mask_arr = active_mask_rev.array(mfi);
-                                auto const& phase_arr = mf_phase_rev.const_array(mfi); 
-                                amrex::LoopOnCpu(tb, [=] (int i, int j, int k) { 
-                                    mask_arr(i,j,k,0) = (phase_arr(i,j,k,0) == main_phase_id_analysis) ? 1 : 0;
-                                });
-                            }
-                            calculate_Deff_tensor_homogenization(Deff_tensor_rev,
-                                                                 mf_chi_x_rev, mf_chi_y_rev, mf_chi_z_rev,
-                                                                 active_mask_rev, geom_rev, rev_verbose_level);
-                        }
-                        if (amrex::ParallelDescriptor::IOProcessor()) {
-                            rev_csv_file << s_idx+1 << ","
-                                         << seed_lo_global[0] << "," << seed_lo_global[1] << "," 
-                                         << (AMREX_SPACEDIM == 3 ? seed_lo_global[2] : 0) << ","
-                                         << current_rev_size_target << "," 
-                                         << bx_rev_global.length(0) << "," << bx_rev_global.length(1) << "," 
-                                         << (AMREX_SPACEDIM == 3 ? bx_rev_global.length(2) : 1) << "," 
-                                         << std::fixed << std::setprecision(8)
-                                         << Deff_tensor_rev[0][0] << "," << Deff_tensor_rev[1][1] << ","
-                                         << (AMREX_SPACEDIM == 3 ? Deff_tensor_rev[2][2] : std::numeric_limits<amrex::Real>::quiet_NaN()) << ","
-                                         << Deff_tensor_rev[0][1] << ","
-                                         << (AMREX_SPACEDIM == 3 ? Deff_tensor_rev[0][2] : std::numeric_limits<amrex::Real>::quiet_NaN()) << ","
-                                         << (AMREX_SPACEDIM == 3 ? Deff_tensor_rev[1][2] : std::numeric_limits<amrex::Real>::quiet_NaN()) << "\n";
-                            rev_csv_file.flush(); 
-                        }
-                    } 
-                } 
-                if (amrex::ParallelDescriptor::IOProcessor()) rev_csv_file.close();
-            } 
-        } 
-
-
-        if (!rev_do_study || main_calculation_method != "skip_if_rev") { 
-            if (main_verbose >=1 && amrex::ParallelDescriptor::IOProcessor()) {
-                amrex::Print() << "\n--- Full Domain Calculation (" << main_calculation_method << ") using phase " << main_phase_id_analysis << " ---\n";
-            }
-            if (main_calculation_method == "homogenization") {
-                if (main_verbose >= 1 && amrex::ParallelDescriptor::IOProcessor())
-                    amrex::Print() << "\n--- Effective Diffusivity via Homogenization (Full Domain) ---\n";
-
-                amrex::MultiFab mf_chi_x_full(ba_full, dm_full, 1, 1);
-                amrex::MultiFab mf_chi_y_full(ba_full, dm_full, 1, 1);
-                amrex::MultiFab mf_chi_z_full; 
-                if (AMREX_SPACEDIM == 3) mf_chi_z_full.define(ba_full, dm_full, 1, 1);
-                bool all_chi_full_converged = true;
-
-                std::vector<OpenImpala::Direction> dirs_to_solve_chi_full = {OpenImpala::Direction::X, OpenImpala::Direction::Y};
-                if (AMREX_SPACEDIM == 3) dirs_to_solve_chi_full.push_back(OpenImpala::Direction::Z);
-
-                auto solver_type_effdiff_full = stringToSolverType(main_solver_str);
-
-                for (const auto& dir_k : dirs_to_solve_chi_full) {
-                    std::string dir_k_str = (dir_k == OpenImpala::Direction::X) ? "X" : (dir_k == OpenImpala::Direction::Y) ? "Y" : "Z";
-                    if (main_verbose >= 1 && amrex::ParallelDescriptor::IOProcessor())
-                        amrex::Print() << "\n--- Solving for Full Domain chi_" << dir_k_str << " ---\n";
-                    
-                    std::filesystem::path full_chi_plot_dir_path = main_results_path / ("FullDomain_chi_" + dir_k_str);
-                    if (main_write_plotfile_full !=0 && amrex::ParallelDescriptor::IOProcessor()) {
-                        amrex::UtilCreateDirectory(full_chi_plot_dir_path.string(), 0755);
-                    }
-                    amrex::ParallelDescriptor::Barrier();
-
-                    std::unique_ptr<OpenImpala::EffectiveDiffusivityHypre> solver_chi_k_full;
-                     try {
-                        solver_chi_k_full = std::make_unique<OpenImpala::EffectiveDiffusivityHypre>(
-                            geom_full, ba_full, dm_full, mf_phase_full, 
-                            main_phase_id_analysis, dir_k, solver_type_effdiff_full, 
-                            full_chi_plot_dir_path.string(), 
-                            main_verbose, (main_write_plotfile_full != 0)
-                        );
-                        if (!solver_chi_k_full->solve()) {
-                            all_chi_full_converged = false;
-                            break; 
-                        }
-                        if (dir_k == OpenImpala::Direction::X) solver_chi_k_full->getChiSolution(mf_chi_x_full);
-                        else if (dir_k == OpenImpala::Direction::Y) solver_chi_k_full->getChiSolution(mf_chi_y_full);
-                        else if (AMREX_SPACEDIM == 3 && dir_k == OpenImpala::Direction::Z) solver_chi_k_full->getChiSolution(mf_chi_z_full);
-                    } catch (const std::exception& e_full) {
-                         if(main_verbose >= 0 && amrex::ParallelDescriptor::IOProcessor()) amrex::Print() << "    Full Domain Chi solve EXCEPTION for dir " << static_cast<int>(dir_k) << ": " << e_full.what() << std::endl;
-                        all_chi_full_converged = false; break;
-                    }
-                }
-
-                if (all_chi_full_converged) {
-                    amrex::Real Deff_tensor_full[AMREX_SPACEDIM][AMREX_SPACEDIM];
-                    amrex::iMultiFab active_mask_full(ba_full, dm_full, 1, 0); 
-                    #ifdef AMREX_USE_OMP
-                    #pragma omp parallel if(amrex::Gpu::notInLaunchRegion())
-                    #endif
-                    for (amrex::MFIter mfi(active_mask_full, amrex::TilingIfNotGPU()); mfi.isValid(); ++mfi){
-                        const amrex::Box& tb = mfi.tilebox();
-                        auto const& mask_arr = active_mask_full.array(mfi);
-                        auto const& phase_arr = mf_phase_full.const_array(mfi);
-                        amrex::LoopOnCpu(tb, [=] (int i, int j, int k) {
-                            mask_arr(i,j,k,0) = (phase_arr(i,j,k,0) == main_phase_id_analysis) ? 1 : 0;
-                        });
-                    }
-                    calculate_Deff_tensor_homogenization(
-                        Deff_tensor_full, mf_chi_x_full, mf_chi_y_full, mf_chi_z_full,
-                        active_mask_full, geom_full, main_verbose);
-
-                    if (amrex::ParallelDescriptor::IOProcessor()) {
-                        amrex::Print() << "Full Domain Effective Diffusivity Tensor D_eff / D_material:\n";
-                        for (int r_print = 0; r_print < AMREX_SPACEDIM; ++r_print) { 
-                            amrex::Print() << "  [";
-                            for (int c_print = 0; c_print < AMREX_SPACEDIM; ++c_print) { 
-                                amrex::Print() << std::scientific << std::setprecision(8) << Deff_tensor_full[r_print][c_print]
-                                               << (c_print == AMREX_SPACEDIM - 1 ? "" : ", ");
-                            }
-                            amrex::Print() << "]\n";
-                        }
-                    }
-                } else {
-                    if (amrex::ParallelDescriptor::IOProcessor()) amrex::Print() << "Full domain D_eff calculation skipped due to chi_k non-convergence.\n";
-                }
-
-            } else if (main_calculation_method == "flow_through") {
-                amrex::Print() << "Full domain flow-through calculation (placeholder/not implemented here)." << std::endl;
-            }
-        }
-
-
-        amrex::Real master_stop_time = amrex::second() - master_strt_time;
-        amrex::ParallelDescriptor::ReduceRealMax(master_stop_time,amrex::ParallelDescriptor::IOProcessorNumber());
-        if (amrex::ParallelDescriptor::IOProcessor())
-            amrex::Print() << std::endl << "Total run time (seconds) = " << master_stop_time << std::endl;
-
-    }
-    amrex::Finalize();
-    HYPRE_Finalize(); 
-    return 0;
->>>>>>> 2d169be4
-}
+/** REV calculation / Full Domain Diffusion
+ *
+ * This programme calculates the effective diffusivity tensor using homogenization,
+ * either for the full domain or as part of a Representative Elementary Volume (REV) study.
+ * For an REV study, it analyzes multiple random sub-volumes of increasing sizes.
+ *
+ */
+
+#include "../io/TiffReader.H"
+#include "../io/DatReader.H"
+#include "../io/HDF5Reader.H"
+// #include "../io/RawReader.H" // Uncomment if used
+
+#include "EffectiveDiffusivityHypre.H"
+#include "TortuosityHypre.H"
+#include "VolumeFraction.H"
+#include "Tortuosity.H" // For OpenImpala::Direction enum
+
+#include <AMReX.H>
+#include <AMReX_Array.H>
+#include <AMReX_Geometry.H>
+#include <AMReX_BoxArray.H>
+#include <AMReX_ParmParse.H>
+#include <AMReX_DistributionMapping.H>
+#include <AMReX_iMultiFab.H>
+#include <AMReX_MultiFab.H>
+#include <AMReX_Print.H>
+#include <AMReX_Utility.H>
+#include <AMReX_PlotFileUtil.H>
+#include <AMReX_MultiFabUtil.H>
+
+#include <sstream>
+#include <iostream>
+#include <fstream>
+#include <string>
+#include <vector>
+#include <algorithm>
+#include <random>
+#include <iomanip>
+#include <filesystem>
+#include <limits> // Required for std::numeric_limits
+
+// Anonymous namespace for helpers
+namespace {
+    OpenImpala::EffectiveDiffusivityHypre::SolverType stringToSolverType(const std::string& solver_str) {
+        std::string lower_solver_str = solver_str;
+        std::transform(lower_solver_str.begin(), lower_solver_str.end(), lower_solver_str.begin(),
+                       [](unsigned char c){ return std::tolower(c); });
+        if (lower_solver_str == "jacobi") return OpenImpala::EffectiveDiffusivityHypre::SolverType::Jacobi;
+        if (lower_solver_str == "gmres") return OpenImpala::EffectiveDiffusivityHypre::SolverType::GMRES;
+        if (lower_solver_str == "flexgmres") return OpenImpala::EffectiveDiffusivityHypre::SolverType::FlexGMRES;
+        if (lower_solver_str == "pcg") return OpenImpala::EffectiveDiffusivityHypre::SolverType::PCG;
+        if (lower_solver_str == "bicgstab") return OpenImpala::EffectiveDiffusivityHypre::SolverType::BiCGSTAB;
+        if (lower_solver_str == "smg") return OpenImpala::EffectiveDiffusivityHypre::SolverType::SMG;
+        if (lower_solver_str == "pfmg") return OpenImpala::EffectiveDiffusivityHypre::SolverType::PFMG;
+        amrex::Abort("Invalid solver string: '" + solver_str + "'.");
+        return OpenImpala::EffectiveDiffusivityHypre::SolverType::GMRES; // Should not reach
+    }
+
+void calculate_Deff_tensor_homogenization(
+    amrex::Real Deff_tensor[AMREX_SPACEDIM][AMREX_SPACEDIM],
+    const amrex::MultiFab& mf_chi_x_in,
+    const amrex::MultiFab& mf_chi_y_in,
+    const amrex::MultiFab& mf_chi_z_in,
+    const amrex::iMultiFab& active_mask, 
+    const amrex::Geometry& geom,
+    int verbose_level)
+{
+    BL_PROFILE("calculate_Deff_tensor_homogenization_main_driver"); 
+    for (int i = 0; i < AMREX_SPACEDIM; ++i) {
+        for (int j = 0; j < AMREX_SPACEDIM; ++j) {
+            Deff_tensor[i][j] = 0.0;
+        }
+    }
+    AMREX_ASSERT(mf_chi_x_in.nGrow() >= 1); 
+    AMREX_ASSERT(mf_chi_y_in.nGrow() >= 1);
+    if (AMREX_SPACEDIM == 3) {
+        AMREX_ASSERT(mf_chi_z_in.isDefined() && mf_chi_z_in.nGrow() >= 1); 
+    }
+    AMREX_ASSERT(active_mask.nGrow() == 0); 
+
+    const amrex::Real* dx_arr = geom.CellSize();
+    amrex::Real inv_2dx[AMREX_SPACEDIM];
+    for (int i=0; i<AMREX_SPACEDIM; ++i) {
+        inv_2dx[i] = 1.0 / (2.0 * dx_arr[i]);
+    }
+
+    amrex::Real sum_integrand_tensor_comp_local[AMREX_SPACEDIM][AMREX_SPACEDIM];
+    for (int i = 0; i < AMREX_SPACEDIM; ++i) {
+        for (int j = 0; j < AMREX_SPACEDIM; ++j) {
+            sum_integrand_tensor_comp_local[i][j] = 0.0;
+        }
+    }
+
+#ifdef AMREX_USE_OMP
+#pragma omp parallel reduction(+:sum_integrand_tensor_comp_local)
+#endif
+    for (amrex::MFIter mfi(active_mask, amrex::TilingIfNotGPU()); mfi.isValid(); ++mfi)
+    {
+        const amrex::Box& bx = mfi.tilebox(); 
+        amrex::Array4<const int> const mask_arr = active_mask.const_array(mfi);
+        amrex::Array4<const amrex::Real> const chi_x_arr = mf_chi_x_in.const_array(mfi);
+        amrex::Array4<const amrex::Real> const chi_y_arr = mf_chi_y_in.const_array(mfi);
+        amrex::Array4<const amrex::Real> const chi_z_arr = (AMREX_SPACEDIM == 3 && mf_chi_z_in.isDefined()) ? 
+                                                           mf_chi_z_in.const_array(mfi) :
+                                                           mf_chi_x_in.const_array(mfi); 
+
+        amrex::LoopOnCpu(bx, [=, &sum_integrand_tensor_comp_local] (int i, int j, int k) noexcept
+        {
+            if (mask_arr(i,j,k,0) == 1) { 
+                amrex::Real grad_chi_x[AMREX_SPACEDIM] = {0.0};
+                amrex::Real grad_chi_y[AMREX_SPACEDIM] = {0.0};
+                amrex::Real grad_chi_z[AMREX_SPACEDIM] = {0.0};
+
+                grad_chi_x[0] = (chi_x_arr(i+1,j,k,0) - chi_x_arr(i-1,j,k,0)) * inv_2dx[0]; 
+                grad_chi_x[1] = (chi_x_arr(i,j+1,k,0) - chi_x_arr(i,j-1,k,0)) * inv_2dx[1]; 
+                if (AMREX_SPACEDIM == 3) grad_chi_x[2] = (chi_x_arr(i,j,k+1,0) - chi_x_arr(i,j,k-1,0)) * inv_2dx[2]; 
+
+                grad_chi_y[0] = (chi_y_arr(i+1,j,k,0) - chi_y_arr(i-1,j,k,0)) * inv_2dx[0]; 
+                grad_chi_y[1] = (chi_y_arr(i,j+1,k,0) - chi_y_arr(i,j-1,k,0)) * inv_2dx[1]; 
+                if (AMREX_SPACEDIM == 3) grad_chi_y[2] = (chi_y_arr(i,j,k+1,0) - chi_y_arr(i,j,k-1,0)) * inv_2dx[2]; 
+
+                if (AMREX_SPACEDIM == 3) {
+                    grad_chi_z[0] = (chi_z_arr(i+1,j,k,0) - chi_z_arr(i-1,j,k,0)) * inv_2dx[0]; 
+                    grad_chi_z[1] = (chi_z_arr(i,j+1,k,0) - chi_z_arr(i,j-1,k,0)) * inv_2dx[1]; 
+                    grad_chi_z[2] = (chi_z_arr(i,j,k+1,0) - chi_z_arr(i,j,k-1,0)) * inv_2dx[2]; 
+                }
+                sum_integrand_tensor_comp_local[0][0] += (1.0 - grad_chi_x[0]); 
+                sum_integrand_tensor_comp_local[0][1] += (    - grad_chi_y[0]); 
+                sum_integrand_tensor_comp_local[1][0] += (    - grad_chi_x[1]); 
+                sum_integrand_tensor_comp_local[1][1] += (1.0 - grad_chi_y[1]); 
+
+                if (AMREX_SPACEDIM == 3) {
+                    sum_integrand_tensor_comp_local[0][2] += (    - grad_chi_z[0]); 
+                    sum_integrand_tensor_comp_local[2][0] += (    - grad_chi_x[2]); 
+                    sum_integrand_tensor_comp_local[1][2] += (    - grad_chi_z[1]); 
+                    sum_integrand_tensor_comp_local[2][1] += (    - grad_chi_y[2]); 
+                    sum_integrand_tensor_comp_local[2][2] += (1.0 - grad_chi_z[2]); 
+                }
+            }
+        });
+    }
+    
+    for (int r = 0; r < AMREX_SPACEDIM; ++r) {
+        for (int c = 0; c < AMREX_SPACEDIM; ++c) {
+            amrex::ParallelDescriptor::ReduceRealSum(sum_integrand_tensor_comp_local[r][c]);
+        }
+    }
+
+    amrex::Long N_total_cells_in_domain = geom.Domain().numPts(); 
+    if (N_total_cells_in_domain > 0) {
+        for (int l_idx = 0; l_idx < AMREX_SPACEDIM; ++l_idx) {
+            for (int m_idx = 0; m_idx < AMREX_SPACEDIM; ++m_idx) {
+                Deff_tensor[l_idx][m_idx] = sum_integrand_tensor_comp_local[l_idx][m_idx] / static_cast<amrex::Real>(N_total_cells_in_domain);
+            }
+        }
+    } else {
+         if (amrex::ParallelDescriptor::IOProcessor() && verbose_level > 0) {
+            amrex::Warning("Total cells in domain/REV is zero, D_eff cannot be calculated.");
+         }
+    }
+
+     if (verbose_level > 1 && amrex::ParallelDescriptor::IOProcessor()) {
+         amrex::Print() << "  [calc_Deff] Raw summed (1-dchi_x_dx): " << sum_integrand_tensor_comp_local[0][0]
+                        << ", N_total_cells_in_domain: " << N_total_cells_in_domain << std::endl;
+     }
+}
+} // end anonymous namespace
+
+
+int main (int argc, char* argv[])
+{
+    HYPRE_Init(); 
+    amrex::Initialize(argc, argv);
+    {
+        amrex::Real master_strt_time = amrex::second();
+
+        std::string main_filename;
+        std::string main_data_path_str = "./data/";    
+        std::string main_results_path_str = "./results_diffusion/"; 
+        std::string main_hdf5_dataset = "image";      
+        amrex::Real main_threshold_val = 0.5;
+        int main_phase_id_analysis = 1; 
+        std::string main_solver_str = "FlexGMRES";
+        int main_box_size = 32;
+        int main_verbose = 1;
+        int main_write_plotfile_full = 0; 
+        std::string main_calculation_method = "homogenization"; 
+
+        bool rev_do_study = false;
+        int rev_num_samples = 3;
+        std::string rev_sizes_str = "32 64 96"; 
+        std::string rev_solver_str = "FlexGMRES";
+        std::string rev_results_filename = "rev_study_Deff.csv";
+        int rev_write_plotfiles = 0; 
+        int rev_verbose_level = 1;   
+
+        { 
+            amrex::ParmParse pp; 
+            pp.get("filename", main_filename);
+            pp.query("data_path", main_data_path_str);
+            pp.query("results_path", main_results_path_str);
+            pp.query("hdf5_dataset", main_hdf5_dataset);
+            pp.query("threshold_val", main_threshold_val);
+            pp.query("phase_id", main_phase_id_analysis); 
+            pp.query("solver_type", main_solver_str); 
+            pp.query("box_size", main_box_size);
+            pp.query("verbose", main_verbose);
+            pp.query("write_plotfile", main_write_plotfile_full);
+            pp.query("calculation_method", main_calculation_method);
+
+            amrex::ParmParse ppr("rev"); 
+            ppr.query("do_study", rev_do_study);
+            ppr.query("num_samples", rev_num_samples);
+            ppr.query("sizes", rev_sizes_str);
+            ppr.query("solver_type", rev_solver_str); 
+            ppr.query("results_file", rev_results_filename);
+            ppr.query("write_plotfiles", rev_write_plotfiles);
+            ppr.query("verbose", rev_verbose_level);
+        }
+
+        std::filesystem::path main_data_path(main_data_path_str);
+        std::filesystem::path main_results_path(main_results_path_str);
+        
+        if (amrex::ParallelDescriptor::IOProcessor()) {
+            if (!std::filesystem::exists(main_results_path)) {
+                std::filesystem::create_directories(main_results_path);
+                 if (main_verbose >=1 ) amrex::Print() << "Created results directory: " << main_results_path.string() << std::endl;
+            }
+        }
+        amrex::ParallelDescriptor::Barrier(); 
+        std::filesystem::path full_input_path = main_data_path / main_filename;
+
+
+        amrex::Geometry geom_full;
+        amrex::BoxArray ba_full;
+        amrex::DistributionMapping dm_full;
+        amrex::iMultiFab mf_phase_full; 
+        amrex::Box domain_box_full;
+
+        try {
+            if (main_verbose >= 1 && amrex::ParallelDescriptor::IOProcessor())
+                amrex::Print() << "Reading full domain data from: " << full_input_path.string() << std::endl;
+
+            std::string ext;
+            if (full_input_path.has_extension()) {
+                ext = full_input_path.extension().string();
+                std::transform(ext.begin(), ext.end(), ext.begin(), ::tolower);
+            } else {
+                 throw std::runtime_error("File has no extension: " + full_input_path.string());
+            }
+            
+            int reader_phase_active = main_phase_id_analysis;
+            int reader_phase_inactive = (main_phase_id_analysis == 0 ? 1 : 0);
+
+            if (ext == ".tif" || ext == ".tiff") {
+                OpenImpala::TiffReader reader(full_input_path.string());
+                if (!reader.isRead()) throw std::runtime_error("TiffReader failed to read metadata.");
+                domain_box_full = reader.box();
+                ba_full.define(domain_box_full);
+                ba_full.maxSize(main_box_size);
+                dm_full.define(ba_full);
+                mf_phase_full.define(ba_full, dm_full, 1, 1); 
+                amrex::iMultiFab mf_temp_no_ghost(ba_full, dm_full, 1, 0);
+                reader.threshold(main_threshold_val, reader_phase_active, reader_phase_inactive, mf_temp_no_ghost);
+                amrex::Copy(mf_phase_full, mf_temp_no_ghost, 0,0,1,0);
+
+            } else if (ext == ".dat") {
+                OpenImpala::DatReader reader(full_input_path.string());
+                 if (!reader.isRead()) throw std::runtime_error("DatReader failed to read metadata.");
+                domain_box_full = reader.box();
+                ba_full.define(domain_box_full);
+                ba_full.maxSize(main_box_size);
+                dm_full.define(ba_full);
+                mf_phase_full.define(ba_full, dm_full, 1, 1);
+                amrex::iMultiFab mf_temp_no_ghost(ba_full, dm_full, 1, 0);
+                reader.threshold(main_threshold_val, reader_phase_active, reader_phase_inactive, mf_temp_no_ghost);
+                amrex::Copy(mf_phase_full, mf_temp_no_ghost, 0,0,1,0);
+
+            } else if (ext == ".h5" || ext == ".hdf5") {
+                OpenImpala::HDF5Reader reader(full_input_path.string(), main_hdf5_dataset);
+                if (!reader.isRead()) throw std::runtime_error("HDF5Reader failed to read metadata.");
+                domain_box_full = reader.box();
+                ba_full.define(domain_box_full);
+                ba_full.maxSize(main_box_size);
+                dm_full.define(ba_full);
+                mf_phase_full.define(ba_full, dm_full, 1, 1);
+                amrex::iMultiFab mf_temp_no_ghost(ba_full, dm_full, 1, 0);
+                reader.threshold(main_threshold_val, reader_phase_active, reader_phase_inactive, mf_temp_no_ghost);
+                amrex::Copy(mf_phase_full, mf_temp_no_ghost, 0,0,1,0);
+            }
+            else {
+                throw std::runtime_error("Unsupported file extension for full domain load: " + ext);
+            }
+
+            amrex::RealBox rb_full({AMREX_D_DECL(0.0,0.0,0.0)},
+                                   {AMREX_D_DECL(amrex::Real(domain_box_full.length(0)),
+                                                 amrex::Real(domain_box_full.length(1)),
+                                                 amrex::Real(domain_box_full.length(2)))});
+            amrex::Array<int,AMREX_SPACEDIM> is_periodic_full;
+            is_periodic_full = {AMREX_D_DECL(1,1,1)}; 
+            geom_full.define(domain_box_full, &rb_full, 0, is_periodic_full.data());
+            mf_phase_full.FillBoundary(geom_full.periodicity());
+
+        } catch (const std::exception& e) {
+            amrex::Print() << "Error loading full domain data: " << e.what() << std::endl;
+            amrex::Abort("Full domain data loading failed.");
+        }
+
+
+        if (rev_do_study) {
+            if (main_verbose >=1 && amrex::ParallelDescriptor::IOProcessor()) {
+                amrex::Print() << "\n--- Starting REV Study (Homogenization Method) for Phase ID " << main_phase_id_analysis << " ---\n";
+                amrex::Print() << "  Number of samples per size: " << rev_num_samples << std::endl;
+                amrex::Print() << "  Target REV sizes: " << rev_sizes_str << std::endl;
+                amrex::Print() << "  REV Solver: " << rev_solver_str << std::endl;
+                amrex::Print() << "  REV Plotfiles: " << (rev_write_plotfiles ? "Yes" : "No") << std::endl;
+            }
+
+            std::vector<int> rev_actual_sizes_vec; 
+            std::stringstream ss_rev_sizes(rev_sizes_str);
+            int size_val_loop; 
+            while (ss_rev_sizes >> size_val_loop) rev_actual_sizes_vec.push_back(size_val_loop);
+
+            if (rev_actual_sizes_vec.empty()) {
+                amrex::Warning("REV sizes string is empty or invalid. Skipping REV study.");
+            } else {
+                std::ofstream rev_csv_file;
+                std::filesystem::path full_rev_csv_path = main_results_path / rev_results_filename;
+                if (amrex::ParallelDescriptor::IOProcessor()) {
+                    rev_csv_file.open(full_rev_csv_path.string());
+                    rev_csv_file << "SampleNo,SeedX,SeedY,SeedZ,REV_Size_Target,ActualSizeX,ActualSizeY,ActualSizeZ,D_xx,D_yy,D_zz,D_xy,D_xz,D_yz\n";
+                }
+
+                std::mt19937 gen(amrex::ParallelDescriptor::MyProc() + 12345 + rev_num_samples); 
+
+                for (int s_idx = 0; s_idx < rev_num_samples; ++s_idx) {
+                    for (int current_rev_size_target : rev_actual_sizes_vec) {
+                        amrex::IntVect seed_lo_global; 
+                        for(int d=0; d<AMREX_SPACEDIM; ++d) {
+                            int min_coord = domain_box_full.smallEnd(d);
+                            int max_coord = domain_box_full.bigEnd(d) - (current_rev_size_target -1) ;
+                            if (min_coord > max_coord || current_rev_size_target > domain_box_full.length(d)) { 
+                                seed_lo_global[d] = domain_box_full.smallEnd(d); 
+                            } else {
+                                std::uniform_int_distribution<> distr(min_coord, max_coord);
+                                seed_lo_global[d] = distr(gen);
+                            }
+                        }
+                        
+                        amrex::Box bx_rev_global_const = amrex::Box(seed_lo_global, seed_lo_global + amrex::IntVect(current_rev_size_target - 1));
+                        amrex::Box bx_rev_global = bx_rev_global_const; 
+                        bx_rev_global &= domain_box_full; 
+
+                        if (bx_rev_global.isEmpty() || bx_rev_global.longside() < 8) { 
+                            if (rev_verbose_level >=1 && amrex::ParallelDescriptor::IOProcessor()) {
+                                std::stringstream ss; ss << bx_rev_global;
+                                amrex::Warning("Skipping REV for sample " + std::to_string(s_idx+1) + 
+                                               " target size " + std::to_string(current_rev_size_target) + 
+                                               " due to small/empty box after intersection: " + ss.str());
+                            }
+                            continue;
+                        }
+                         if (rev_verbose_level >=1 && amrex::ParallelDescriptor::IOProcessor()) {
+                            amrex::Print() << " REV Sample " << s_idx + 1 << ", Target Size " << current_rev_size_target 
+                                           << ", Seed Lo (global): " << seed_lo_global 
+                                           << ", Actual REV Box (global): " << bx_rev_global << std::endl;
+                        }
+                        
+                        amrex::Box domain_rev_relative_temp = bx_rev_global; 
+                        amrex::Box domain_rev_relative = domain_rev_relative_temp; // Make a copy
+                        domain_rev_relative.shift(-bx_rev_global.smallEnd()); // Shift the copy
+                        
+                        amrex::Geometry geom_rev;
+                        amrex::RealBox rb_rev({AMREX_D_DECL(0.0,0.0,0.0)},
+                                              {AMREX_D_DECL(amrex::Real(domain_rev_relative.length(0)), 
+                                                            amrex::Real(domain_rev_relative.length(1)), 
+                                                            amrex::Real(domain_rev_relative.length(2)))});
+                        amrex::Array<int,AMREX_SPACEDIM> is_periodic_rev = {AMREX_D_DECL(1,1,1)}; 
+                        geom_rev.define(domain_rev_relative, &rb_rev, 0, is_periodic_rev.data()); 
+
+                        amrex::BoxArray ba_rev_relative(domain_rev_relative); 
+                        ba_rev_relative.maxSize(main_box_size); 
+                        amrex::DistributionMapping dm_rev_relative(ba_rev_relative);
+                        amrex::iMultiFab mf_phase_rev(ba_rev_relative, dm_rev_relative, 1, 1); 
+                        
+                        amrex::BoxArray ba_temp_global(bx_rev_global);
+                        amrex::DistributionMapping dm_temp_global(ba_temp_global); 
+                        amrex::iMultiFab mf_temp_global(ba_temp_global, dm_temp_global, 1, 0); 
+                        mf_temp_global.ParallelCopy(mf_phase_full, 0, 0, 1, amrex::IntVect::TheZeroVector(), amrex::IntVect::TheZeroVector(), geom_full.periodicity());
+                        
+                        mf_phase_rev.setVal(0); 
+                        for(amrex::MFIter mfi_dest(mf_phase_rev); mfi_dest.isValid(); ++mfi_dest) {
+                            amrex::IArrayBox& dest_fab = mf_phase_rev[mfi_dest];
+                            const amrex::Box& dest_fab_box_local = dest_fab.box(); 
+
+                            amrex::Box temp_dest_box_global = dest_fab_box_local; // Non-const copy
+                            amrex::Box required_src_box_global = temp_dest_box_global.shift(bx_rev_global.smallEnd());
+                            
+                            for (amrex::MFIter mfi_src(mf_temp_global); mfi_src.isValid(); ++mfi_src) { // Should be 1 FAB for np=1
+                                const amrex::IArrayBox& src_fab = mf_temp_global[mfi_src];
+                                const amrex::Box& src_fab_box_global_const = src_fab.box(); 
+                                amrex::Box src_fab_box_global = src_fab_box_global_const; // Non-const copy
+                                
+                                amrex::Box copy_region_global = required_src_box_global & src_fab_box_global;
+
+                                if (!copy_region_global.isEmpty()) {
+                                    amrex::Box temp_copy_region_dest_local = copy_region_global; // Non-const copy
+                                    amrex::Box copy_region_dest_local = temp_copy_region_dest_local.shift(-bx_rev_global.smallEnd());
+                                    dest_fab.copy(src_fab, copy_region_global, 0, copy_region_dest_local, 0, 1);
+                                }
+                            }
+                        }
+                        mf_phase_rev.FillBoundary(geom_rev.periodicity()); 
+
+
+                        amrex::MultiFab mf_chi_x_rev(ba_rev_relative, dm_rev_relative, 1, 1);
+                        amrex::MultiFab mf_chi_y_rev(ba_rev_relative, dm_rev_relative, 1, 1);
+                        amrex::MultiFab mf_chi_z_rev;
+                        if (AMREX_SPACEDIM==3) mf_chi_z_rev.define(ba_rev_relative, dm_rev_relative, 1, 1);
+
+                        bool all_chi_rev_converged = true;
+                        std::vector<OpenImpala::Direction> rev_solve_dirs = {OpenImpala::Direction::X, OpenImpala::Direction::Y};
+                        if (AMREX_SPACEDIM == 3) rev_solve_dirs.push_back(OpenImpala::Direction::Z);
+                        OpenImpala::EffectiveDiffusivityHypre::SolverType rev_solver_type_enum = stringToSolverType(rev_solver_str);
+
+                        for (const auto& dir_k_solve : rev_solve_dirs) {
+                            std::string chi_plot_rev_subdir_str = "REV_Sample" + std::to_string(s_idx+1) + 
+                                                                  "_Size" + std::to_string(bx_rev_global.length(0)) + 
+                                                                  "_Dir" + std::to_string(static_cast<int>(dir_k_solve));
+                            std::filesystem::path chi_plot_rev_full_path = main_results_path / chi_plot_rev_subdir_str;
+                            
+                            if (rev_write_plotfiles != 0 && amrex::ParallelDescriptor::IOProcessor()) {
+                                 amrex::UtilCreateDirectory(chi_plot_rev_full_path.string(), 0755);
+                            }
+                             amrex::ParallelDescriptor::Barrier(); 
+
+                            std::unique_ptr<OpenImpala::EffectiveDiffusivityHypre> rev_chi_solver;
+                            try {
+                                 rev_chi_solver = std::make_unique<OpenImpala::EffectiveDiffusivityHypre>(
+                                    geom_rev, ba_rev_relative, dm_rev_relative, mf_phase_rev, // use ba_rev_relative and dm_rev_relative
+                                    main_phase_id_analysis, dir_k_solve, rev_solver_type_enum,
+                                    chi_plot_rev_full_path.string(), rev_verbose_level, (rev_write_plotfiles !=0)
+                                );
+                                if (!rev_chi_solver->solve()) {
+                                    all_chi_rev_converged = false; 
+                                    if(rev_verbose_level >= 1 && amrex::ParallelDescriptor::IOProcessor()) amrex::Print() << "    REV Chi solve FAILED for dir " << static_cast<int>(dir_k_solve) << std::endl;
+                                    break;
+                                }
+                                if (dir_k_solve == OpenImpala::Direction::X) rev_chi_solver->getChiSolution(mf_chi_x_rev);
+                                else if (dir_k_solve == OpenImpala::Direction::Y) rev_chi_solver->getChiSolution(mf_chi_y_rev);
+                                else if (AMREX_SPACEDIM==3 && dir_k_solve == OpenImpala::Direction::Z) rev_chi_solver->getChiSolution(mf_chi_z_rev);
+                            } catch (const std::exception& e) {
+                                if(rev_verbose_level >= 0 && amrex::ParallelDescriptor::IOProcessor()) amrex::Print() << "    REV Chi solve EXCEPTION for dir " << static_cast<int>(dir_k_solve) << ": " << e.what() << std::endl;
+                                all_chi_rev_converged = false; break;
+                            }
+                        }
+
+                        amrex::Real Deff_tensor_rev[AMREX_SPACEDIM][AMREX_SPACEDIM];
+                        for(int r=0; r<AMREX_SPACEDIM; ++r) for(int c=0; c<AMREX_SPACEDIM; ++c) Deff_tensor_rev[r][c] = std::numeric_limits<amrex::Real>::quiet_NaN();
+
+                        if (all_chi_rev_converged) {
+                            amrex::iMultiFab active_mask_rev(ba_rev_relative, dm_rev_relative, 1, 0); // use ba_rev_relative
+                            #ifdef AMREX_USE_OMP
+                            #pragma omp parallel if(amrex::Gpu::notInLaunchRegion())
+                            #endif
+                            for (amrex::MFIter mfi(active_mask_rev, amrex::TilingIfNotGPU()); mfi.isValid(); ++mfi){
+                                const amrex::Box& tb = mfi.tilebox(); 
+                                auto const& mask_arr = active_mask_rev.array(mfi);
+                                auto const& phase_arr = mf_phase_rev.const_array(mfi); 
+                                amrex::LoopOnCpu(tb, [=] (int i, int j, int k) { 
+                                    mask_arr(i,j,k,0) = (phase_arr(i,j,k,0) == main_phase_id_analysis) ? 1 : 0;
+                                });
+                            }
+                            calculate_Deff_tensor_homogenization(Deff_tensor_rev,
+                                                                 mf_chi_x_rev, mf_chi_y_rev, mf_chi_z_rev,
+                                                                 active_mask_rev, geom_rev, rev_verbose_level);
+                        }
+                        if (amrex::ParallelDescriptor::IOProcessor()) {
+                            rev_csv_file << s_idx+1 << ","
+                                         << seed_lo_global[0] << "," << seed_lo_global[1] << "," 
+                                         << (AMREX_SPACEDIM == 3 ? seed_lo_global[2] : 0) << ","
+                                         << current_rev_size_target << "," 
+                                         << bx_rev_global.length(0) << "," << bx_rev_global.length(1) << "," 
+                                         << (AMREX_SPACEDIM == 3 ? bx_rev_global.length(2) : 1) << "," 
+                                         << std::fixed << std::setprecision(8)
+                                         << Deff_tensor_rev[0][0] << "," << Deff_tensor_rev[1][1] << ","
+                                         << (AMREX_SPACEDIM == 3 ? Deff_tensor_rev[2][2] : std::numeric_limits<amrex::Real>::quiet_NaN()) << ","
+                                         << Deff_tensor_rev[0][1] << ","
+                                         << (AMREX_SPACEDIM == 3 ? Deff_tensor_rev[0][2] : std::numeric_limits<amrex::Real>::quiet_NaN()) << ","
+                                         << (AMREX_SPACEDIM == 3 ? Deff_tensor_rev[1][2] : std::numeric_limits<amrex::Real>::quiet_NaN()) << "\n";
+                            rev_csv_file.flush(); 
+                        }
+                    } 
+                } 
+                if (amrex::ParallelDescriptor::IOProcessor()) rev_csv_file.close();
+            } 
+        } 
+
+
+        if (!rev_do_study || main_calculation_method != "skip_if_rev") { 
+            if (main_verbose >=1 && amrex::ParallelDescriptor::IOProcessor()) {
+                amrex::Print() << "\n--- Full Domain Calculation (" << main_calculation_method << ") using phase " << main_phase_id_analysis << " ---\n";
+            }
+            if (main_calculation_method == "homogenization") {
+                if (main_verbose >= 1 && amrex::ParallelDescriptor::IOProcessor())
+                    amrex::Print() << "\n--- Effective Diffusivity via Homogenization (Full Domain) ---\n";
+
+                amrex::MultiFab mf_chi_x_full(ba_full, dm_full, 1, 1);
+                amrex::MultiFab mf_chi_y_full(ba_full, dm_full, 1, 1);
+                amrex::MultiFab mf_chi_z_full; 
+                if (AMREX_SPACEDIM == 3) mf_chi_z_full.define(ba_full, dm_full, 1, 1);
+                bool all_chi_full_converged = true;
+
+                std::vector<OpenImpala::Direction> dirs_to_solve_chi_full = {OpenImpala::Direction::X, OpenImpala::Direction::Y};
+                if (AMREX_SPACEDIM == 3) dirs_to_solve_chi_full.push_back(OpenImpala::Direction::Z);
+
+                auto solver_type_effdiff_full = stringToSolverType(main_solver_str);
+
+                for (const auto& dir_k : dirs_to_solve_chi_full) {
+                    std::string dir_k_str = (dir_k == OpenImpala::Direction::X) ? "X" : (dir_k == OpenImpala::Direction::Y) ? "Y" : "Z";
+                    if (main_verbose >= 1 && amrex::ParallelDescriptor::IOProcessor())
+                        amrex::Print() << "\n--- Solving for Full Domain chi_" << dir_k_str << " ---\n";
+                    
+                    std::filesystem::path full_chi_plot_dir_path = main_results_path / ("FullDomain_chi_" + dir_k_str);
+                    if (main_write_plotfile_full !=0 && amrex::ParallelDescriptor::IOProcessor()) {
+                        amrex::UtilCreateDirectory(full_chi_plot_dir_path.string(), 0755);
+                    }
+                    amrex::ParallelDescriptor::Barrier();
+
+                    std::unique_ptr<OpenImpala::EffectiveDiffusivityHypre> solver_chi_k_full;
+                     try {
+                        solver_chi_k_full = std::make_unique<OpenImpala::EffectiveDiffusivityHypre>(
+                            geom_full, ba_full, dm_full, mf_phase_full, 
+                            main_phase_id_analysis, dir_k, solver_type_effdiff_full, 
+                            full_chi_plot_dir_path.string(), 
+                            main_verbose, (main_write_plotfile_full != 0)
+                        );
+                        if (!solver_chi_k_full->solve()) {
+                            all_chi_full_converged = false;
+                            break; 
+                        }
+                        if (dir_k == OpenImpala::Direction::X) solver_chi_k_full->getChiSolution(mf_chi_x_full);
+                        else if (dir_k == OpenImpala::Direction::Y) solver_chi_k_full->getChiSolution(mf_chi_y_full);
+                        else if (AMREX_SPACEDIM == 3 && dir_k == OpenImpala::Direction::Z) solver_chi_k_full->getChiSolution(mf_chi_z_full);
+                    } catch (const std::exception& e_full) {
+                         if(main_verbose >= 0 && amrex::ParallelDescriptor::IOProcessor()) amrex::Print() << "    Full Domain Chi solve EXCEPTION for dir " << static_cast<int>(dir_k) << ": " << e_full.what() << std::endl;
+                        all_chi_full_converged = false; break;
+                    }
+                }
+
+                if (all_chi_full_converged) {
+                    amrex::Real Deff_tensor_full[AMREX_SPACEDIM][AMREX_SPACEDIM];
+                    amrex::iMultiFab active_mask_full(ba_full, dm_full, 1, 0); 
+                    #ifdef AMREX_USE_OMP
+                    #pragma omp parallel if(amrex::Gpu::notInLaunchRegion())
+                    #endif
+                    for (amrex::MFIter mfi(active_mask_full, amrex::TilingIfNotGPU()); mfi.isValid(); ++mfi){
+                        const amrex::Box& tb = mfi.tilebox();
+                        auto const& mask_arr = active_mask_full.array(mfi);
+                        auto const& phase_arr = mf_phase_full.const_array(mfi);
+                        amrex::LoopOnCpu(tb, [=] (int i, int j, int k) {
+                            mask_arr(i,j,k,0) = (phase_arr(i,j,k,0) == main_phase_id_analysis) ? 1 : 0;
+                        });
+                    }
+                    calculate_Deff_tensor_homogenization(
+                        Deff_tensor_full, mf_chi_x_full, mf_chi_y_full, mf_chi_z_full,
+                        active_mask_full, geom_full, main_verbose);
+
+                    if (amrex::ParallelDescriptor::IOProcessor()) {
+                        amrex::Print() << "Full Domain Effective Diffusivity Tensor D_eff / D_material:\n";
+                        for (int r_print = 0; r_print < AMREX_SPACEDIM; ++r_print) { 
+                            amrex::Print() << "  [";
+                            for (int c_print = 0; c_print < AMREX_SPACEDIM; ++c_print) { 
+                                amrex::Print() << std::scientific << std::setprecision(8) << Deff_tensor_full[r_print][c_print]
+                                               << (c_print == AMREX_SPACEDIM - 1 ? "" : ", ");
+                            }
+                            amrex::Print() << "]\n";
+                        }
+                    }
+                } else {
+                    if (amrex::ParallelDescriptor::IOProcessor()) amrex::Print() << "Full domain D_eff calculation skipped due to chi_k non-convergence.\n";
+                }
+
+            } else if (main_calculation_method == "flow_through") {
+                amrex::Print() << "Full domain flow-through calculation (placeholder/not implemented here)." << std::endl;
+            }
+        }
+
+
+        amrex::Real master_stop_time = amrex::second() - master_strt_time;
+        amrex::ParallelDescriptor::ReduceRealMax(master_stop_time,amrex::ParallelDescriptor::IOProcessorNumber());
+        if (amrex::ParallelDescriptor::IOProcessor())
+            amrex::Print() << std::endl << "Total run time (seconds) = " << master_stop_time << std::endl;
+
+    }
+    amrex::Finalize();
+    HYPRE_Finalize(); 
+    return 0;
+}