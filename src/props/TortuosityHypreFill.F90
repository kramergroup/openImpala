module tortuosity_poisson_3d_module

  use amrex_fort_module, only : amrex_real
  
  implicit none

  integer, parameter :: direction_x = 0
  integer, parameter :: direction_y = 1
  integer, parameter :: direction_z = 2

contains

  ! ::: -----------------------------------------------------------
  ! ::: This routine fills the hypre matrix coefficients for the 
  ! ::: interior of the domain.
  ! ::: 
  ! ::: INPUTS/OUTPUTS:
  ! ::: a           <=  array to fill for matrix coefficients
  ! ::: rhs         <=  array to fill for rhs
  ! ::: nval         => number of poins (size of rhs / size of a is nval*nstencil (7))
  ! ::: p            => array with phase indices
  ! ::: bxlo, bxhi   => dimensions of valid box 
  ! ::: domlo,domhi  => index extent of problem domain
  ! ::: vlo,vhi      => boundary values at lo/hi end of flow
  ! ::: phase        => index of the active phase
  ! ::: dir          => direction of flow ()
  ! :::
  ! ::: ALGORITHM:
  ! ::: Go over domain and adjust stencil for blocked and mixed cells.
  ! :::
  ! :::    Fluid cells:
  ! :::      fill all points with a normal seven point poisson stencil
  ! :::
  ! :::      0 = x[i-1] - 2 x[i] + x[i+1]
  ! :::        + y[i-1] - 2 y[i] + y[i+1]
  ! :::        + z[i-1] - 2 z[i] + z[i-1]
  ! :::
  ! :::                 c  -x  +x  -y  +y  -z  +z
  ! :::      stencil:   6  -1  -1  -1  -1  -1  -1
  ! :::
  ! :::      We have used x,y,z to designate the direction. They all refer to the same field:
  ! ::: 
  ! :::        phi[i] = x[i] = y[i] = z[i]
  ! :::
  ! :::    Blocked cells:
  ! :::      simply reduce the stencil to a simple phi(i) = 0 condition.
  ! :::
  ! :::                 c  -x  +x  -y  +y  -z  +z
  ! :::      stencil:   1   0   0   0   0   0   0
  ! :::
  ! :::    Mixed cells:
  ! :::      We do this by sustracting from the default stencil when we have a
  ! :::      cell that is touching a boundary cell. Example: 
  ! :::
  ! :::      a boundary in the x direction at the low side:
  ! :::      
  ! :::                 c  -x  +x  -y  +y  -z  +z
  ! :::      default:   6  -1  -1  -1  -1  -1  -1
  ! :::      substact:  1  -1 
  ! :::                 -------------------------
  ! :::      result     5   0  -1  -1  -1  -1  -1
  ! :::
  ! :::      This changes the x-direction equation from
  ! :::        
  ! :::         0 = x[i+1] - 2 x[i] + x[i-1]
  ! ::: 
  ! :::      to
  ! ::: 
  ! :::         0 = x[i+1] - x[i]
  ! :::
  ! :::      which is a normal upwind gradient for zero flux
  ! :::
  ! :::    Domain boundary cells:
  ! :::      At the inlet and outlet in flow direction, von Neumann conditions are used
  ! :::      to fix the concentration. 
  ! :::
  ! :::         v_lo = x[0]     v_hi = x[max]
  ! :::
  ! :::      The kernel and right-hand side are set accordingly
  ! :::        
  ! :::                 c  -x  +x  -y  +y  -z  +z
  ! :::      neumann:   1   0   0   0   0   0   0
  ! :::
  ! :::      Domain boundaries parallel to the flow direction have Dirichlet boundary 
  ! :::      conditions and are configured like internal Dirichlet conditions (see above).
  ! ::: -----------------------------------------------------------

  subroutine tortuosity_fillmtx(a, rhs, xinit, nval, p, p_lo, p_hi, &
                                bxlo, bxhi, domlo, domhi, vlo, vhi, phase, dir) bind(c)

    integer,          intent(in   ) :: nval
    real(amrex_real), intent(inout) :: a(nval*7), rhs(nval), xinit(nval)
    integer,          intent(in   ) :: p_lo(3), p_hi(3), bxlo(3), bxhi(3), domlo(3), domhi(3)
    integer,          intent(in   ) :: p(p_lo(1):p_hi(1), p_lo(2):p_hi(2),p_lo(3):p_hi(3))
    integer,          intent(in   ) :: phase, dir
    real(amrex_real), intent(in   ) :: vlo, vhi

    integer :: i,j,k,m,u
    integer :: idx(7)

    m = 1

    do k = bxlo(3),bxhi(3) 
      do j = bxlo(2), bxhi(2)
        do i = bxlo(1), bxhi(1)

          ! Domain interior
          ! ---------------

          idx = (/ (7*(m-1)+u,u=1,7) /)

          if ( p(i,j,k) .ne. phase) then
          
            ! Constant value in non fluidic phase
            ! p[x,y,z]  =  0
            a(idx) = (/1.0,0.0,0.0,0.0,0.0,0.0,0.0/)
            rhs(m) = 0.0

          else 
            
            ! Set default seven point stencil
            a(idx) = (/6.0,-1.0,-1.0,-1.0,-1.0,-1.0,-1.0/)
            rhs(m) = 0.0
            
            ! Change to one-sided Dirichlet condition at phase boundaries
            if ( (p(i-1,j,k) .ne. p(i,j,k)) .and. (i .ne. domlo(1)) .and. (i .ne. domhi(1)) &
            .and. (i .ne. domlo(1)+1) .and. (i .ne. domhi(1)-1))  then
              a(idx) = a(idx) + (/-1.0,1.0,0.0,0.0,0.0,0.0,0.0/)
            end if
            if ( (p(i+1,j,k) .ne. p(i,j,k)) .and. (i .ne. domhi(1)) .and. (i .ne. domlo(1)) &
            .and. (i .ne. domlo(1)+1) .and. (i .ne. domhi(1)-1)) then
              a(idx) = a(idx) + (/-1.0,0.0,1.0,0.0,0.0,0.0,0.0/)
            end if
            if ( (p(i,j-1,k) .ne. p(i,j,k)) .and. (j .ne. domlo(2)) .and. (j .ne. domhi(2)) &
            .and. (j .ne. domlo(2)+1) .and. (j .ne. domhi(2)-1) ) then
              a(idx) = a(idx) + (/-1.0,0.0,0.0,1.0,0.0,0.0,0.0/)
            end if
            if ( (p(i,j+1,k) .ne. p(i,j,k)) .and. (j .ne. domhi(2)) .and. (j .ne. domlo(2)) &
            .and. (j .ne. domlo(2)+1) .and. (j .ne. domhi(2)-1) ) then
              a(idx) = a(idx) + (/-1.0,0.0,0.0,0.0,1.0,0.0,0.0/)
            end if
            if ( (p(i,j,k-1) .ne. p(i,j,k)) .and. (k .ne. domlo(3)) .and. (k .ne. domhi(3)) &
            .and. (k .ne. domlo(3)+1) .and. (k .ne. domhi(3)-1)) then
              a(idx) = a(idx) + (/-1.0,0.0,0.0,0.0,0.0,1.0,0.0/)
            end if 
            if ( (p(i,j,k+1) .ne. p(i,j,k)) .and. (k .ne. domhi(3)) .and. (k .ne. domlo(3)) &
            .and. (k .ne. domhi(3)-1) .and. (k .ne. domlo(3)+1)) then
              a(idx) = a(idx) + (/-1.0,0.0,0.0,0.0,0.0,0.0,1.0/)
            end if
            if ( (i .eq. domlo(1)+1) .and. (p(i,j,k) .ne. p(domhi(1)-1,j,k))  )  then
              a(idx) = a(idx) + (/-1.0,1.0,0.0,0.0,0.0,0.0,0.0/)
            end if
            if ( (i .eq. domhi(1)-1) .and. (p(i,j,k) .ne. p(domlo(1)+1,j,k))  )  then
              a(idx) = a(idx) + (/-1.0,0.0,1.0,0.0,0.0,0.0,0.0/)
            end if
            if ( (j .eq. domlo(2)+1) .and. (p(i,j,k) .ne. p(i,domhi(2)-1,k))  )  then
              a(idx) = a(idx) + (/-1.0,0.0,0.0,1.0,0.0,0.0,0.0/)
            end if
            if ( (j .eq. domhi(2)-1) .and. (p(i,j,k) .ne. p(i,domlo(2)+1,k))  )  then
              a(idx) = a(idx) + (/-1.0,0.0,0.0,0.0,1.0,0.0,0.0/)
            end if
            if ( (k .eq. domlo(3)+1) .and. (p(i,j,k) .ne. p(i,j,domhi(3)-1))  )  then
              a(idx) = a(idx) + (/-1.0,0.0,0.0,0.0,0.0,1.0,0.0/)
            end if
            if ( (k .eq. domhi(3)-1) .and. (p(i,j,k) .ne. p(i,j,domlo(3)+1))  )  then
              a(idx) = a(idx) + (/-1.0,0.0,0.0,0.0,0.0,0.0,1.0/)
            end if
            
          end if 
          ! Fixed Boundaries 
          ! ----------------

          ! Change to Neumann condition at domain boundaries
          ! perpendicular to flow direction
         if ( p(i,j,k) .eq. phase) then
<<<<<<< HEAD
          if ( ( dir .eq. direction_x ) .and. (p(i-1,j,k) .ne. p(i,j,k)) .and. (i .ne. domlo(1)) ) then
            a(idx) = (/1.0,0.0,0.0,0.0,0.0,0.0,0.0/)
            rhs(m) = vhi
          end if
          if ( ( dir .eq. direction_x ) .and. (p(i+1,j,k) .ne. p(i,j,k)) .and. (i .ne. domhi(1)) ) then
            a(idx) = (/1.0,0.0,0.0,0.0,0.0,0.0,0.0/)
            rhs(m) = vlo
          end if
          if ( ( dir .eq. direction_y ) .and. (p(i,j-1,k) .ne. p(i,j,k)) .and. (j .ne. domlo(2)) ) then
            a(idx) = (/1.0,0.0,0.0,0.0,0.0,0.0,0.0/)
            rhs(m) = vhi
          end if
          if ( ( dir .eq. direction_y ) .and. (p(i,j+1,k) .ne. p(i,j,k)) .and. (j .ne. domhi(2)) ) then
            a(idx) = (/1.0,0.0,0.0,0.0,0.0,0.0,0.0/)
            rhs(m) = vlo
          end if
          if ( ( dir .eq. direction_z ) .and. (p(i,j,k-1) .ne. p(i,j,k)) .and. (k .ne. domlo(3)) ) then
            a(idx) = (/1.0,0.0,0.0,0.0,0.0,0.0,0.0/)
            rhs(m) = vhi
          end if
          if ( ( dir .eq. direction_z ) .and. (p(i,j,k+1) .ne. p(i,j,k)) .and. (k .ne. domhi(3)) ) then
            a(idx) = (/1.0,0.0,0.0,0.0,0.0,0.0,0.0/)
            rhs(m) = vlo
          end if
=======
          if ( ( dir .eq. direction_x ) .and. (p(i-1,j,k) .ne. p(i,j,k)) .and. (i .ne. bxlo(1)) .and. (i .ne. bxhi(1)) &
            .and. (i .ne. bxlo(1)+1) .and. (i .ne. bxhi(1)-1) .and. (j .ne. domlo(2)) .and. (j .ne. domhi(2)) &
            .and. (k .ne. domhi(3)) .and. (k .ne. domlo(3)) .and. (i .ne. bxlo(1)-1) .and. (i .ne. bxhi(1)+1) ) then
            a(idx) = (/1.0,0.0,0.0,0.0,0.0,0.0,0.0/)
            rhs(m) = vhi
          end if
          if ( ( dir .eq. direction_x ) .and. (p(i+1,j,k) .ne. p(i,j,k)) .and. (i .ne. bxhi(1)) .and. (i .ne. bxlo(1)) &
            .and. (i .ne. bxlo(1)+1) .and. (i .ne. bxhi(1)-1) .and. (j .ne. domlo(2)) .and. (j .ne. domhi(2)) &
            .and. (k .ne. domhi(3)) .and. (k .ne. domlo(3)) .and. (i .ne. bxlo(1)-1) .and. (i .ne. bxhi(1)+1) ) then
            a(idx) = (/1.0,0.0,0.0,0.0,0.0,0.0,0.0/)
            rhs(m) = vlo
          end if
          if ( ( dir .eq. direction_y ) .and. (p(i,j-1,k) .ne. p(i,j,k)) .and. (j .ne. bxlo(2)) .and. (j .ne. bxhi(2)) &
            .and. (j .ne. bxlo(2)+1) .and. (j .ne. bxhi(2)-1) .and. (i .ne. domlo(1)) .and. (i .ne. domhi(1)) &
            .and. (k .ne. domhi(3)) .and. (k .ne. domlo(3)) .and. (j .ne. bxlo(2)-1) .and. (j .ne. bxhi(2)+1)) then
            a(idx) = (/1.0,0.0,0.0,0.0,0.0,0.0,0.0/)
            rhs(m) = vhi
          end if
          if ( ( dir .eq. direction_y ) .and. (p(i,j+1,k) .ne. p(i,j,k)) .and. (j .ne. bxhi(2)) .and. (j .ne. bxlo(2)) &
            .and. (j .ne. bxlo(2)+1) .and. (j .ne. bxhi(2)-1) .and. (i .ne. domlo(1)) .and. (i .ne. domhi(1)) &
            .and. (k .ne. domhi(3)) .and. (k .ne. domlo(3)) .and. (j .ne. bxlo(2)-1) .and. (j .ne. bxhi(2)+1)) then
            a(idx) = (/1.0,0.0,0.0,0.0,0.0,0.0,0.0/)
            rhs(m) = vlo
          end if
          if ( ( dir .eq. direction_z ) .and. (p(i,j,k-1) .ne. p(i,j,k)) .and. (k .ne. bxlo(3)) .and. (k .ne. bxhi(3)) &
            .and. (k .ne. bxhi(3)-1) .and. (k .ne. bxlo(3)+1) .and. (i .ne. domlo(1)) .and. (i .ne. domhi(1)) &
            .and. (j .ne. domlo(2)) .and. (j .ne. domhi(2)) .and. (k .ne. bxhi(3)+1) .and. (k .ne. bxlo(3)-1)) then
            a(idx) = (/1.0,0.0,0.0,0.0,0.0,0.0,0.0/)
            rhs(m) = vhi
          end if
          if ( ( dir .eq. direction_z ) .and. (p(i,j,k+1) .ne. p(i,j,k)) .and. (k .ne. bxhi(3)) .and. (k .ne. bxlo(3))  &
            .and. (k .ne. bxhi(3)-1) .and. (k .ne. bxlo(3)+1) .and. (i .ne. domlo(1)) .and. (i .ne. domhi(1)) &
            .and. (j .ne. domlo(2)) .and. (j .ne. domhi(2)) .and. (k .ne. bxhi(3)+1) .and. (k .ne. bxlo(3)-1)) then
            a(idx) = (/1.0,0.0,0.0,0.0,0.0,0.0,0.0/)
            rhs(m) = vlo
          end if
          
!          if ( ( dir .eq. direction_x ) .and. (i .eq. domlo(1)+1) .and. (p(i,j,k) .ne. p(domhi(1)-1,j,k))  )  then
!            a(idx) = (/1.0,0.0,0.0,0.0,0.0,0.0,0.0/)
!            rhs(m) = vhi
!          end if
!          if ( ( dir .eq. direction_x ) .and. (i .eq. domhi(1)-1) .and. (p(i,j,k) .ne. p(domlo(1)+1,j,k))  )  then
!            a(idx) = (/1.0,0.0,0.0,0.0,0.0,0.0,0.0/)
!            rhs(m) = vlo
!          end if
!          if ( ( dir .eq. direction_y ) .and. (j .eq. domlo(2)+1) .and. (p(i,j,k) .ne. p(i,domhi(2)-1,k))  )  then
!            a(idx) = (/1.0,0.0,0.0,0.0,0.0,0.0,0.0/)
!            rhs(m) = vhi
!          end if
!          if ( ( dir .eq. direction_y ) .and. (j .eq. domhi(2)-1) .and. (p(i,j,k) .ne. p(i,domlo(2)+1,k))  )  then
!            a(idx) = (/1.0,0.0,0.0,0.0,0.0,0.0,0.0/)
!            rhs(m) = vlo
!          end if
!          if ( ( dir .eq. direction_z ) .and. (k .eq. domlo(3)+1) .and. (p(i,j,k) .ne. p(i,j,domhi(3)-1))  )  then
!            a(idx) = (/1.0,0.0,0.0,0.0,0.0,0.0,0.0/)
!            rhs(m) = vhi
!          end if
!          if ( ( dir .eq. direction_z ) .and. (k .eq. domhi(3)-1) .and. (p(i,j,k) .ne. p(i,j,domlo(3)+1))  )  then
!            a(idx) = (/1.0,0.0,0.0,0.0,0.0,0.0,0.0/)
!            rhs(m) = vlo
!          end if
          
>>>>>>> 74d4c585
        end if
          
          ! Initial guess
          ! -------------
          
          if ( dir .eq. direction_x ) then
            xinit(m) = vlo + (vhi - vlo) * (i-domlo(1)) / (domhi(1)-domlo(1)) 
          end if
          if ( dir .eq. direction_y ) then
            xinit(m) = vlo + (vhi - vlo) * (j-domlo(2)) / (domhi(2)-domlo(2))
          end if
          if ( dir .eq. direction_z ) then
            xinit(m) = vlo + (vhi - vlo) * (k-domlo(3)) / (domhi(3)-domlo(3))
          end if

          m = m + 1

        end do
      end do
    end do

  end subroutine

end module<|MERGE_RESOLUTION|>--- conflicted
+++ resolved
@@ -173,32 +173,6 @@
           ! Change to Neumann condition at domain boundaries
           ! perpendicular to flow direction
          if ( p(i,j,k) .eq. phase) then
-<<<<<<< HEAD
-          if ( ( dir .eq. direction_x ) .and. (p(i-1,j,k) .ne. p(i,j,k)) .and. (i .ne. domlo(1)) ) then
-            a(idx) = (/1.0,0.0,0.0,0.0,0.0,0.0,0.0/)
-            rhs(m) = vhi
-          end if
-          if ( ( dir .eq. direction_x ) .and. (p(i+1,j,k) .ne. p(i,j,k)) .and. (i .ne. domhi(1)) ) then
-            a(idx) = (/1.0,0.0,0.0,0.0,0.0,0.0,0.0/)
-            rhs(m) = vlo
-          end if
-          if ( ( dir .eq. direction_y ) .and. (p(i,j-1,k) .ne. p(i,j,k)) .and. (j .ne. domlo(2)) ) then
-            a(idx) = (/1.0,0.0,0.0,0.0,0.0,0.0,0.0/)
-            rhs(m) = vhi
-          end if
-          if ( ( dir .eq. direction_y ) .and. (p(i,j+1,k) .ne. p(i,j,k)) .and. (j .ne. domhi(2)) ) then
-            a(idx) = (/1.0,0.0,0.0,0.0,0.0,0.0,0.0/)
-            rhs(m) = vlo
-          end if
-          if ( ( dir .eq. direction_z ) .and. (p(i,j,k-1) .ne. p(i,j,k)) .and. (k .ne. domlo(3)) ) then
-            a(idx) = (/1.0,0.0,0.0,0.0,0.0,0.0,0.0/)
-            rhs(m) = vhi
-          end if
-          if ( ( dir .eq. direction_z ) .and. (p(i,j,k+1) .ne. p(i,j,k)) .and. (k .ne. domhi(3)) ) then
-            a(idx) = (/1.0,0.0,0.0,0.0,0.0,0.0,0.0/)
-            rhs(m) = vlo
-          end if
-=======
           if ( ( dir .eq. direction_x ) .and. (p(i-1,j,k) .ne. p(i,j,k)) .and. (i .ne. bxlo(1)) .and. (i .ne. bxhi(1)) &
             .and. (i .ne. bxlo(1)+1) .and. (i .ne. bxhi(1)-1) .and. (j .ne. domlo(2)) .and. (j .ne. domhi(2)) &
             .and. (k .ne. domhi(3)) .and. (k .ne. domlo(3)) .and. (i .ne. bxlo(1)-1) .and. (i .ne. bxhi(1)+1) ) then
@@ -261,7 +235,6 @@
 !            rhs(m) = vlo
 !          end if
           
->>>>>>> 74d4c585
         end if
           
           ! Initial guess
