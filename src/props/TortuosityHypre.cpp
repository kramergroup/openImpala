#include "TortuosityHypre.H"
#include "Tortuosity_filcc_F.H"
#include "TortuosityHypreFill_F.H"
#include <stdlib.h>
#include <ctime>
#include <chrono>
#include <AMReX_MultiFab.H>
#include <AMReX_PlotFileUtil.H>

/**
 *
 * Constructor
 *
 */
TortuosityHypre::TortuosityHypre(const amrex::Geometry& geom,
                                 const amrex::BoxArray& ba,
                                 const amrex::DistributionMapping& dm,
                                 amrex::iMultiFab& mf,
                                 const amrex::Real& vf,
                                 const int phase,
                                 const Direction dir,
                                 const SolverType st,
                                 std::string const& resultspath) : m_geom(geom), m_ba(ba), m_dm(dm),
                                                        m_mf_phase(mf), m_phase(phase), m_vf(vf),
                                                        m_dir(dir), m_solvertype(st), 
                                                        m_resultspath(resultspath),
                                                        m_mf_phi(ba,dm,2,0),
                                                        m_first_call(true)
{
    preconditionPhaseFab();
    setupGrids();
    setupStencil();
    setupMatrixEquation();
}


/**
 *
 * Setup Grids
 *
 */
void TortuosityHypre::setupGrids()
{

  // 1 - Initialise the grid owned by this MPI rank
  HYPRE_StructGridCreate(MPI_COMM_WORLD, AMREX_SPACEDIM, &m_grid);
 

  // 2 - Configure the dimensions of each box owned by this MPI rank
  int ilower[2], iupper[2];
  for ( amrex::MFIter mfi(m_mf_phase); mfi.isValid(); ++mfi )
  {
    const amrex::Box bx = mfi.validbox();
    auto lo = TortuosityHypre::loV(bx);
    auto hi = TortuosityHypre::hiV(bx);

    HYPRE_StructGridSetExtents(m_grid, lo.data(), hi.data());
    
    /*
    int periodic[3] = {hi[0]-lo[0], hi[1]-lo[1], hi[2]-lo[2]};

    HYPRE_StructGridSetPeriodic(m_grid, periodic);
    */
      // 3 - Set grid to be periodic
    /*
  const amrex::Box domain = m_geom.Domain();
  auto domainlo = TortuosityHypre::loV(domain);
  auto domainhi = TortuosityHypre::hiV(domain);    
  int periodic[3] = {domainhi[0]-domainlo[0], domainhi[1]-domainlo[1], domainhi[2]-domainlo[2]};
    
  amrex::Print() << std::endl << " Domain low: "
                    << domainlo << std::endl << " Domain high: "
                    << domainhi << std::endl;
                    
  HYPRE_StructGridSetPeriodic(m_grid, periodic);
  */
    
  }
  
   // 3 - Set grid to be periodic
  /*
  const amrex::Box domain = m_geom.Domain();
  auto domainlo = TortuosityHypre::loV(domain);
  auto domainhi = TortuosityHypre::hiV(domain);    
  int periodic[3] = {domainhi[0]-domainlo[0], domainhi[1]-domainlo[1], domainhi[2]-domainlo[2]};
    
  amrex::Print() << std::endl << " Domain low: "
                    << domainlo << std::endl << " Domain high: "
                    << domainhi << std::endl;  
                    
  int periodic[3] = {10, 10, 10};
  HYPRE_StructGridSetPeriodic(m_grid, periodic);
  */
      
  // 4 - Finish setup 
  HYPRE_StructGridAssemble(m_grid);
  
}

/**
 *
 * Setup stencil
 *
 */
void TortuosityHypre::setupStencil()
{
  int size         = 7;
  int offsets[][3] = {{0,0,0},
                      {-1,0,0}, {1,0,0},
                      {0,-1,0}, {0,1,0},
                      {0,0,-1}, {0,0,1}};

  HYPRE_StructStencilCreate(AMREX_SPACEDIM, size, &m_stencil);

  /* Set stencil entries */
  for (int i = 0; i < size; i++)
  {
    HYPRE_StructStencilSetElement(m_stencil, i, offsets[i]);
  }

}

void TortuosityHypre::preconditionPhaseFab()
{

  AMREX_ASSERT_WITH_MESSAGE(m_mf_phase.nGrow() > 0, "Phase fab should have ghost cells");

  const amrex::Box& domain_box = m_geom.Domain();

  for (amrex::MFIter mfi(m_mf_phase); mfi.isValid(); ++mfi)
  {
      amrex::IArrayBox& fab = m_mf_phase[mfi];
      const amrex::Box& fab_box = mfi.validbox();

      tortuosity_remspot(BL_TO_FORTRAN_FAB(fab),
                         BL_TO_FORTRAN_BOX(fab_box),
                         BL_TO_FORTRAN_BOX(domain_box));
  }
}

/**
 *
 * Setup Matrix
 *
 */
void TortuosityHypre::setupMatrixEquation()
{
  // 1 - Initialise the data structures for matrix and RHS
  HYPRE_StructMatrixCreate(MPI_COMM_WORLD, m_grid, m_stencil, &m_A);
  HYPRE_StructMatrixInitialize(m_A);

  HYPRE_StructVectorCreate(MPI_COMM_WORLD, m_grid, &m_b);
  HYPRE_StructVectorInitialize(m_b);

   // Initialise solution vector
  HYPRE_StructVectorCreate(MPI_COMM_WORLD, m_grid, &m_x);
  HYPRE_StructVectorInitialize(m_x);

  // 2 - Configure interior of domain and boundary conditions
  const amrex::Box domain = m_geom.Domain();

  // Iterate over all boxes
  for (amrex::MFIter mfi(m_mf_phase); mfi.isValid(); ++mfi)
  {
    const amrex::Box bx = mfi.validbox();

    // Determine if box is touching domain edge
    int lo[AMREX_SPACEDIM];
    int hi[AMREX_SPACEDIM];
    for (int i=0; i<AMREX_SPACEDIM; ++i)
    {
      lo[i] = bx.loVect()[i];
      hi[i] = bx.hiVect()[i];
    }

    // Fill 7 point stencil through full domain
    int stencil_indices[7] = {0,1,2,3,4,5,6};
    size_t nvalues(bx.numPts());
    amrex::Real values[nvalues*7];
    amrex::Real rhs[nvalues];
    amrex::Real xinit[nvalues];

    tortuosity_fillmtx(values, rhs, xinit, &nvalues,
                       BL_TO_FORTRAN_ANYD(m_mf_phase[mfi]),
                       BL_TO_FORTRAN_BOX(bx),
                       BL_TO_FORTRAN_BOX(domain),
                       &m_vlo, &m_vhi,
                       &m_phase, &m_dir);

    HYPRE_StructMatrixSetBoxValues(m_A, lo, hi, 7,stencil_indices, values);
    HYPRE_StructVectorSetBoxValues(m_b, lo, hi, rhs);
    HYPRE_StructVectorSetBoxValues(m_x, lo, hi, xinit);
  }

  HYPRE_StructMatrixAssemble(m_A);
}

bool TortuosityHypre::solve()
{

  // What time is it now?
  std::time_t strt_time;
  std::tm* timeinfo;
  char datetime [80];
  
  std::time(&strt_time);
  timeinfo = std::localtime(&strt_time);
  
  std::strftime(datetime,80,"%Y%m%d%H%M",timeinfo);


  /* Create Solver */
  HYPRE_StructSolver solver;
  HYPRE_Int ierr;
  HYPRE_Int num_iterations;
  amrex::Real res;

  switch (m_solvertype)
  {
    case Jacobi:
      HYPRE_StructJacobiCreate(MPI_COMM_WORLD, &solver);
      HYPRE_StructJacobiSetTol(solver, m_eps);
      HYPRE_StructJacobiSetMaxIter(solver, m_maxiter);
      HYPRE_StructJacobiSetup(solver, m_A, m_b, m_x);
      ierr = HYPRE_StructJacobiSolve(solver, m_A, m_b, m_x);
      HYPRE_StructJacobiDestroy(solver);
      HYPRE_StructJacobiGetNumIterations(solver, &num_iterations);
      HYPRE_StructJacobiGetFinalRelativeResidualNorm(solver, &res);
      break;

    case FlexGMRES:
      HYPRE_StructFlexGMRESCreate(MPI_COMM_WORLD, &solver);
      HYPRE_StructFlexGMRESSetTol(solver, m_eps);
      HYPRE_StructFlexGMRESSetMaxIter(solver, m_maxiter);
      HYPRE_StructFlexGMRESSetup(solver, m_A, m_b, m_x);
      ierr = HYPRE_StructFlexGMRESSolve(solver, m_A, m_b, m_x);
      HYPRE_StructFlexGMRESDestroy(solver);
      HYPRE_StructFlexGMRESGetNumIterations(solver, &num_iterations);
      HYPRE_StructFlexGMRESGetFinalRelativeResidualNorm(solver, &res);
      break;

    default:
      HYPRE_StructGMRESCreate(MPI_COMM_WORLD, &solver);
      HYPRE_StructGMRESSetTol(solver, m_eps);
      HYPRE_StructGMRESSetMaxIter(solver, m_maxiter);
      HYPRE_StructGMRESSetup(solver, m_A, m_b, m_x);
      ierr = HYPRE_StructGMRESSolve(solver, m_A, m_b, m_x);
      HYPRE_StructGMRESDestroy(solver);
      HYPRE_StructGMRESGetNumIterations(solver, &num_iterations);
      HYPRE_StructGMRESGetFinalRelativeResidualNorm(solver, &res);
      break;
  }

  amrex::Print() << std::endl << num_iterations
                  << " Iterations, Relative Residual "
                  << res << std::endl;

  if (ierr)
  {
    if (HYPRE_CheckError(ierr,HYPRE_ERROR_CONV))
    {
      amrex::Print() << "ERROR: Solver did not converge" << std::endl;
    } else if (HYPRE_CheckError(ierr,HYPRE_ERROR_MEMORY)) {
      amrex::Print() << "ERROR: Solver was unable to allocate memory" << std::endl;
    } else if (HYPRE_CheckError(ierr,HYPRE_ERROR_ARG)) {
      amrex::Print() << "ERROR: Solver returned argument error" << std::endl;
    } else {
      amrex::Print() << "ERROR: Solver returned error code:" << ierr << std::endl;
    }
    return false;
  }

  getSolution(m_mf_phi,0);
  getCellTypes(m_mf_phi,1);

  // Write plot file to user's home dir with datetime appended in YYmmDDHHMM format
  amrex::WriteSingleLevelPlotfile(m_resultspath + std::string("/diffusionplot") += datetime, m_mf_phi, {"concentration","phase"}, m_geom, 0.0, 0);

  return true;
}

amrex::Real TortuosityHypre::value(const bool refresh)
{
    if (refresh || m_first_call)
    {
      m_first_call = false;
      solve();
    }


    amrex::Real fluxx = 0.0;
    amrex::Real fluxy = 0.0;
    amrex::Real fluxz = 0.0;
    amrex::Real phisumx = 0.0;
    amrex::Real phisumy = 0.0;
    amrex::Real phisumz = 0.0;
    int num_phase_cells_0 = 0;
    int num_phase_cells_1 = 0;
    int num_phase_cells_2 = 0;
    int source_cells_x = 0;
    int sink_cells_x = 0;
    int source_cells_y = 0;
    int sink_cells_y = 0;
    int source_cells_z = 0;
    int sink_cells_z = 0;

    for (amrex::MFIter mfi(m_mf_phase); mfi.isValid(); ++mfi) // Loop over grids
    {
      const amrex::Box& box = mfi.validbox();
      const amrex::IArrayBox& phase_fab = m_mf_phase[mfi];
      const amrex::FArrayBox& phi_fab = m_mf_phi[mfi];

      // Obtain Array4 from FArrayBox.  We can also do
      //     Array4<Real> const& a = mf.array(mfi);
      amrex::Array4<int const> const& phase_fab_4 = phase_fab.array();
      amrex::Array4<amrex::Real const> const& phi_fab_4 = phi_fab.array();

      size_t idx;
      // Iterate over all cells in Box and threshold
      const auto lo = lbound(box);
      const auto hi = ubound(box);


      // Sum all concentration values for each slice in x direction
      const auto domain_min_x = m_geom.Domain().loVect()[0];      
      for (int x = lo.x; x <= hi.x; ++x) {
            for (int y = lo.y; y <= hi.y; ++y) {
              for (int z = lo.z; z <= hi.z; ++z) {
                if ( phase_fab_4(x,y,z) == m_phase && phase_fab_4(x+1,y,z) == m_phase) {
                  phisumx += phi_fab_4(x+1,y,z) - phi_fab_4(x,y,z);
                  num_phase_cells_0 += 1;
                }
                if ( phase_fab_4(x,y,z) == m_phase && phase_fab_4(x+1,y,z) != m_phase) {
                  sink_cells_x += 1;
                }
                if ( phase_fab_4(x,y,z) == m_phase && phase_fab_4(x-1,y,z) != m_phase) {
                  source_cells_x += 1;
                }  
            }
        }
      }
      
      // Sum all concentration values for each slice in y direction    
      for (int y = lo.y; y <= hi.y; ++y) {
            for (int x = lo.x; x <= hi.x; ++x) {
              for (int z = lo.z; z <= hi.z; ++z) {
                if ( phase_fab_4(x,y,z) == m_phase && phase_fab_4(x,y+1,z) == m_phase) {
                  phisumy += phi_fab_4(x,y+1,z) - phi_fab_4(x,y,z);
                  num_phase_cells_1 += 1;
                }
                if ( phase_fab_4(x,y,z) == m_phase && phase_fab_4(x,y+1,z) != m_phase) {
                  sink_cells_y += 1;
                }
                if ( phase_fab_4(x,y,z) == m_phase && phase_fab_4(x,y-1,z) != m_phase) {
                  source_cells_y += 1;
                }
            }
        }
      }

      // Sum all concentration values for each slice in z direction     
      for (int z = lo.z; z <= hi.z; ++z) {
            for (int x = lo.x; x <= hi.x; ++x) {
              for (int y = lo.y; y <= hi.y; ++y) {
                if ( phase_fab_4(x,y,z) == m_phase && phase_fab_4(x,y,z+1) == m_phase) {
                  phisumz += phi_fab_4(x,y,z+1) - phi_fab_4(x,y,z);
                  num_phase_cells_2 += 1;
              }
                if ( phase_fab_4(x,y,z) == m_phase && phase_fab_4(x,y,z+1) != m_phase) {
                  sink_cells_z += 1;
                }
                if ( phase_fab_4(x,y,z) == m_phase && phase_fab_4(x,y,z-1) != m_phase) {
                  source_cells_z += 1;
                }
            }
        }
      }
      
    }


    // Reduce parallel processes
    if (!refresh) {
      amrex::ParallelAllReduce::Sum(phisumx, amrex::ParallelContext::CommunicatorSub());
      }
  
    // Reduce parallel processes
    if (!refresh) {
      amrex::ParallelAllReduce::Sum(phisumy, amrex::ParallelContext::CommunicatorSub());
      }
  
    // Reduce parallel processes
    if (!refresh) {
      amrex::ParallelAllReduce::Sum(phisumz, amrex::ParallelContext::CommunicatorSub());
      }
  
    // Reduce parallel processes
    if (!refresh) {
      amrex::ParallelAllReduce::Sum(num_phase_cells_0, amrex::ParallelContext::CommunicatorSub());
      } 
  
    // Reduce parallel processes
    if (!refresh) {
      amrex::ParallelAllReduce::Sum(num_phase_cells_1, amrex::ParallelContext::CommunicatorSub());
      } 
  
    // Reduce parallel processes
    if (!refresh) {
      amrex::ParallelAllReduce::Sum(num_phase_cells_2, amrex::ParallelContext::CommunicatorSub());
      } 


    // Reduce parallel processes
    if (!refresh) {
      amrex::ParallelAllReduce::Sum(source_cells_x, amrex::ParallelContext::CommunicatorSub());
      }
  
    // Reduce parallel processes
    if (!refresh) {
      amrex::ParallelAllReduce::Sum(sink_cells_x, amrex::ParallelContext::CommunicatorSub());
      }
  
    // Reduce parallel processes
    if (!refresh) {
      amrex::ParallelAllReduce::Sum(source_cells_y, amrex::ParallelContext::CommunicatorSub());
      }
  
    // Reduce parallel processes
    if (!refresh) {
      amrex::ParallelAllReduce::Sum(sink_cells_y, amrex::ParallelContext::CommunicatorSub());
      } 
  
    // Reduce parallel processes
    if (!refresh) {
      amrex::ParallelAllReduce::Sum(source_cells_z, amrex::ParallelContext::CommunicatorSub());
      } 
  
    // Reduce parallel processes
    if (!refresh) {
      amrex::ParallelAllReduce::Sum(sink_cells_z, amrex::ParallelContext::CommunicatorSub());
      } 
  
    // Total problem length each direction
    auto length_x = m_geom.ProbLength(0);
    auto length_y = m_geom.ProbLength(1);
    auto length_z = m_geom.ProbLength(2);

    // Cell size in each direction
    amrex::Real dx = m_geom.CellSize(0);
    amrex::Real dy = m_geom.CellSize(1);
    amrex::Real dz = m_geom.CellSize(2);

    // Number of cells in each direction
    auto num_cell_x = length_x/dx;
    auto num_cell_y = length_y/dy;
    auto num_cell_z = length_z/dz;


    // Compute flux between adjacent slices
    fluxx = phisumx * (dx*dy*dz);
  
    // Compute flux between adjacent slices
    fluxy = phisumy * (dx*dy*dz);
  
    // Compute flux between adjacent slices
    fluxz = phisumz * (dx*dy*dz);
  
    // Add unit vector to phisum values for diagonal terms
    if ( m_dir==0)
    {
      fluxx = fluxx + (num_phase_cells_0 / (num_cell_x * num_cell_y * num_cell_z));
    }
    else if ( m_dir==1)
    {
      fluxy = fluxy + (num_phase_cells_1 / (num_cell_x * num_cell_y * num_cell_z));
    }
    else if ( m_dir==2)
    {
      fluxz = fluxz + (num_phase_cells_2 / (num_cell_x * num_cell_y * num_cell_z));
    }

    // Compute maximum flux as max_flux = (phi(left) - phi(right))*(b*c)/a
    amrex::Real flux_max=0.0;
  
      flux_max = (m_vhi-m_vlo) / 2 * (length_x*length_y*length_z);
  
    // Print all of fluxvect values
    amrex::Print() << std::endl << " Number of Cells in 1D "
                    << num_cell_x << std::endl;

    amrex::Print() << std::endl << " Flux Sum X: "
                    << fluxx << std::endl << " Flux Sum Y: "
                    << fluxy << std::endl << " Flux Sum Z: "
                    << fluxz << std::endl << " Flux Max:" 
                    << flux_max << std::endl ;  
  
    // Compute Volume Fractions

    amrex::Real rel_diffusivity = fluxx/flux_max;

    amrex::Real tau = m_vf / rel_diffusivity;

<<<<<<< HEAD
=======
    // Print all of fluxvect values
   amrex::Print() << std::endl << " Relative Effective Diffusivity (D_eff / D): "
                    << rel_diffusivity << std::endl << " Phi Sum High: "
                    << phisumhi << std::endl << " Phi Sum Low: "
                    << phisumlo << std::endl << " Flux High: "
                    << fluxhi << std::endl << " Flux Low: "
                    << fluxlo << std::endl << " Flux Max: "
                    << flux_max << std::endl ;


    amrex::Print() << " Check difference between top and bottom fluxes is nil: " << abs(fluxlo - fluxhi) << std::endl;

>>>>>>> da6d24f9
    return tau;


}

void TortuosityHypre::getSolution (amrex::MultiFab& soln, int ncomp)
{
  amrex::FArrayBox rfab;
  for (amrex::MFIter mfi(soln); mfi.isValid(); ++mfi)
  {
    const amrex::Box &reg = mfi.validbox();

    amrex::FArrayBox *xfab;
    if (soln.nGrow() == 0) { // need a temporary if soln is the wrong size
        xfab = &soln[mfi];
    }
    else {
        xfab = &rfab;
        xfab->resize(reg);
    }

    auto reglo = TortuosityHypre::loV(reg);
    auto reghi = TortuosityHypre::hiV(reg);
    HYPRE_StructVectorGetBoxValues(m_x, reglo.data(), reghi.data(), xfab->dataPtr());

    if (soln.nGrow() != 0) {
        soln[mfi].copy(*xfab, 0, ncomp, 1);
    }
  }
}


void TortuosityHypre::getCellTypes(amrex::MultiFab& phi, int ncomp)
{

    for (amrex::MFIter mfi(phi); mfi.isValid(); ++mfi)
    {
        amrex::FArrayBox& fab = phi[mfi];
        const amrex::IArrayBox& phase_fab = m_mf_phase[mfi];

        const amrex::Box& fab_box = mfi.validbox();

        tortuosity_filct(BL_TO_FORTRAN_FAB(fab),
                         BL_TO_FORTRAN_FAB(phase_fab),
                         BL_TO_FORTRAN_BOX(fab_box),
                         &m_phase);

    }
}

//**************** HELPER FUNCTIONS *********************************

/**
 *
 * Generate lower bounds array in HYPRE format for box
 *
 */
amrex::Array<HYPRE_Int,AMREX_SPACEDIM> TortuosityHypre::loV (const amrex::Box& b) {
  const auto& v = b.loVect();
  return {AMREX_D_DECL(static_cast<HYPRE_Int>(v[0]),
                       static_cast<HYPRE_Int>(v[1]),
                       static_cast<HYPRE_Int>(v[2]))};
}


/**
 *
 * Generate upper bounds array in HYPRE format for box
 *
 */
amrex::Array<HYPRE_Int,AMREX_SPACEDIM> TortuosityHypre::hiV (const amrex::Box& b) {
  const auto& v = b.hiVect();
  return {AMREX_D_DECL(static_cast<HYPRE_Int>(v[0]),
                       static_cast<HYPRE_Int>(v[1]),
                       static_cast<HYPRE_Int>(v[2]))};
}<|MERGE_RESOLUTION|>--- conflicted
+++ resolved
@@ -496,25 +496,21 @@
   
     // Compute Volume Fractions
 
-    amrex::Real rel_diffusivity = fluxx/flux_max;
-
-    amrex::Real tau = m_vf / rel_diffusivity;
-
-<<<<<<< HEAD
-=======
-    // Print all of fluxvect values
-   amrex::Print() << std::endl << " Relative Effective Diffusivity (D_eff / D): "
-                    << rel_diffusivity << std::endl << " Phi Sum High: "
-                    << phisumhi << std::endl << " Phi Sum Low: "
-                    << phisumlo << std::endl << " Flux High: "
-                    << fluxhi << std::endl << " Flux Low: "
-                    << fluxlo << std::endl << " Flux Max: "
-                    << flux_max << std::endl ;
-
-
-    amrex::Print() << " Check difference between top and bottom fluxes is nil: " << abs(fluxlo - fluxhi) << std::endl;
-
->>>>>>> da6d24f9
+    amrex::Real tau = 0.0;
+    if (rel_diffusivity > 1e-12) {
+        tau = m_vf / rel_diffusivity;
+    } else {
+        amrex::Print() << "WARNING: Relative diffusivity is non-positive (" << rel_diffusivity
+                       << "). Tortuosity calculation may be invalid." << std::endl;
+        tau = std::numeric_limits<amrex::Real>::infinity();
+    }
+
+    amrex::Print() << std::endl << " Relative Effective Diffusivity (D_eff / D): "
+                   << rel_diffusivity << std::endl;
+
+    amrex::Real flux_diff = std::abs(fluxlo - fluxhi);
+    amrex::Print() << " Check flux conservation |Flux_lo - Flux_hi|: " << flux_diff << std::endl;
+
     return tau;
 
 
