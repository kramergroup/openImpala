--- conflicted
+++ resolved
@@ -77,77 +77,6 @@
 // Helper Functions and Class Implementation
 namespace OpenImpala {
 
-<<<<<<< HEAD
-/**
- *
- * Setup Grids
- *
- */
-void TortuosityHypre::setupGrids()
-{
-
-  // 1 - Initialise the grid owned by this MPI rank
-  HYPRE_StructGridCreate(MPI_COMM_WORLD, AMREX_SPACEDIM, &m_grid);
- 
-
-  // 2 - Configure the dimensions of each box owned by this MPI rank
-  int ilower[2], iupper[2];
-  for ( amrex::MFIter mfi(m_mf_phase); mfi.isValid(); ++mfi )
-  {
-    const amrex::Box bx = mfi.validbox();
-    auto lo = TortuosityHypre::loV(bx);
-    auto hi = TortuosityHypre::hiV(bx);
-
-    HYPRE_StructGridSetExtents(m_grid, lo.data(), hi.data());
-    
-    /*
-    int periodic[3] = {hi[0]-lo[0], hi[1]-lo[1], hi[2]-lo[2]};
-
-    HYPRE_StructGridSetPeriodic(m_grid, periodic);
-    */
-      // 3 - Set grid to be periodic
-    /*
-  const amrex::Box domain = m_geom.Domain();
-  auto domainlo = TortuosityHypre::loV(domain);
-  auto domainhi = TortuosityHypre::hiV(domain);    
-  int periodic[3] = {domainhi[0]-domainlo[0], domainhi[1]-domainlo[1], domainhi[2]-domainlo[2]};
-    
-  amrex::Print() << std::endl << " Domain low: "
-                    << domainlo << std::endl << " Domain high: "
-                    << domainhi << std::endl;
-                    
-  HYPRE_StructGridSetPeriodic(m_grid, periodic);
-  */
-    
-  }
-  
-   // 3 - Set grid to be periodic
-  /*
-  const amrex::Box domain = m_geom.Domain();
-  auto domainlo = TortuosityHypre::loV(domain);
-  auto domainhi = TortuosityHypre::hiV(domain);    
-  int periodic[3] = {domainhi[0]-domainlo[0], domainhi[1]-domainlo[1], domainhi[2]-domainlo[2]};
-    
-  amrex::Print() << std::endl << " Domain low: "
-                    << domainlo << std::endl << " Domain high: "
-                    << domainhi << std::endl;  
-                    
-  int periodic[3] = {10, 10, 10};
-  HYPRE_StructGridSetPeriodic(m_grid, periodic);
-  */
-      
-  // 4 - Finish setup 
-  HYPRE_StructGridAssemble(m_grid);
-  
-}
-
-/**
- *
- * Setup stencil
- *
- */
-void TortuosityHypre::setupStencil()
-=======
 // loV and hiV helpers remain the same...
 amrex::Array<HYPRE_Int,AMREX_SPACEDIM> TortuosityHypre::loV (const amrex::Box& b) {
     const int* lo_ptr = b.loVect();
@@ -199,7 +128,6 @@
       m_converged(false),
       m_flux_in(0.0),
       m_flux_out(0.0)
->>>>>>> 2d169be4
 {
     // Copy data from input iMultiFab to member iMultiFab
     amrex::Copy(m_mf_phase, mf_phase_input, 0, 0, m_mf_phase.nComp(), m_mf_phase.nGrow());
@@ -296,79 +224,6 @@
 // Remains the same...
 void OpenImpala::TortuosityHypre::setupStencil()
 {
-<<<<<<< HEAD
-
-  // What time is it now?
-  std::time_t strt_time;
-  std::tm* timeinfo;
-  char datetime [80];
-  
-  std::time(&strt_time);
-  timeinfo = std::localtime(&strt_time);
-  
-  std::strftime(datetime,80,"%Y%m%d%H%M",timeinfo);
-
-
-  /* Create Solver */
-  HYPRE_StructSolver solver;
-  HYPRE_Int ierr;
-  HYPRE_Int num_iterations;
-  amrex::Real res;
-
-  switch (m_solvertype)
-  {
-    case Jacobi:
-      HYPRE_StructJacobiCreate(MPI_COMM_WORLD, &solver);
-      HYPRE_StructJacobiSetTol(solver, m_eps);
-      HYPRE_StructJacobiSetMaxIter(solver, m_maxiter);
-      HYPRE_StructJacobiSetup(solver, m_A, m_b, m_x);
-      ierr = HYPRE_StructJacobiSolve(solver, m_A, m_b, m_x);
-      HYPRE_StructJacobiDestroy(solver);
-      HYPRE_StructJacobiGetNumIterations(solver, &num_iterations);
-      HYPRE_StructJacobiGetFinalRelativeResidualNorm(solver, &res);
-      break;
-
-    case FlexGMRES:
-      HYPRE_StructFlexGMRESCreate(MPI_COMM_WORLD, &solver);
-      HYPRE_StructFlexGMRESSetTol(solver, m_eps);
-      HYPRE_StructFlexGMRESSetMaxIter(solver, m_maxiter);
-      HYPRE_StructFlexGMRESSetup(solver, m_A, m_b, m_x);
-      ierr = HYPRE_StructFlexGMRESSolve(solver, m_A, m_b, m_x);
-      HYPRE_StructFlexGMRESDestroy(solver);
-      HYPRE_StructFlexGMRESGetNumIterations(solver, &num_iterations);
-      HYPRE_StructFlexGMRESGetFinalRelativeResidualNorm(solver, &res);
-      break;
-
-    default:
-      HYPRE_StructGMRESCreate(MPI_COMM_WORLD, &solver);
-      HYPRE_StructGMRESSetTol(solver, m_eps);
-      HYPRE_StructGMRESSetMaxIter(solver, m_maxiter);
-      HYPRE_StructGMRESSetup(solver, m_A, m_b, m_x);
-      ierr = HYPRE_StructGMRESSolve(solver, m_A, m_b, m_x);
-      HYPRE_StructGMRESDestroy(solver);
-      HYPRE_StructGMRESGetNumIterations(solver, &num_iterations);
-      HYPRE_StructGMRESGetFinalRelativeResidualNorm(solver, &res);
-      break;
-  }
-
-  amrex::Print() << std::endl << num_iterations
-                  << " Iterations, Relative Residual "
-                  << res << std::endl;
-
-  if (ierr)
-  {
-    if (HYPRE_CheckError(ierr,HYPRE_ERROR_CONV))
-    {
-      amrex::Print() << "ERROR: Solver did not converge" << std::endl;
-      // Write plot file to user's home dir with datetime appended in YYmmDDHHMM format
-      amrex::WriteSingleLevelPlotfile(m_resultspath + std::string("/failedplot") += datetime, m_mf_phi, {"concentration","phase"}, m_geom, 0.0, 0);
-    } else if (HYPRE_CheckError(ierr,HYPRE_ERROR_MEMORY)) {
-      amrex::Print() << "ERROR: Solver was unable to allocate memory" << std::endl;
-    } else if (HYPRE_CheckError(ierr,HYPRE_ERROR_ARG)) {
-      amrex::Print() << "ERROR: Solver returned argument error" << std::endl;
-    } else {
-      amrex::Print() << "ERROR: Solver returned error code:" << ierr << std::endl;
-=======
     HYPRE_Int ierr = 0;
     HYPRE_Int offsets[stencil_size][AMREX_SPACEDIM] = {{ 0, 0, 0},
                                                        {-1, 0, 0}, { 1, 0, 0},
@@ -379,7 +234,6 @@
     for (int i = 0; i < stencil_size; i++) {
         if (m_verbose > 3 && amrex::ParallelDescriptor::IOProcessor()) { amrex::Print() << "    Setting stencil element " << i << std::endl; }
         ierr = HYPRE_StructStencilSetElement(m_stencil, i, offsets[i]); HYPRE_CHECK(ierr);
->>>>>>> 2d169be4
     }
     if (!m_stencil) { amrex::Abort("FATAL: m_stencil handle is NULL after HYPRE_StructStencilCreate/SetElement!"); }
     if (m_verbose > 2 && amrex::ParallelDescriptor::IOProcessor()) { amrex::Print() << "  setupStencil: Complete." << std::endl; }
@@ -408,111 +262,6 @@
         amrex::Print() << "  Applying tortuosity_remspot filter (" << num_remspot_passes << " passes)..." << std::endl;
     }
 
-<<<<<<< HEAD
-    amrex::Real fluxx = 0.0;
-    amrex::Real fluxy = 0.0;
-    amrex::Real fluxz = 0.0;
-    amrex::Real phisumx = 0.0;
-    amrex::Real phisumy = 0.0;
-    amrex::Real phisumz = 0.0;
-    int num_phase_cells_0 = 0;
-    int num_phase_cells_1 = 0;
-    int num_phase_cells_2 = 0;
-
-    int source_cells_x = 0;
-    int sink_cells_x = 0;
-    int source_cells_y = 0;
-    int sink_cells_y = 0;
-    int source_cells_z = 0;
-    int sink_cells_z = 0;
-
-
-    for (amrex::MFIter mfi(m_mf_phase); mfi.isValid(); ++mfi) // Loop over grids
-    {
-      const amrex::Box& box = mfi.validbox();
-      const amrex::IArrayBox& phase_fab = m_mf_phase[mfi];
-      const amrex::FArrayBox& phi_fab = m_mf_phi[mfi];
-
-      // Obtain Array4 from FArrayBox.  We can also do
-      //     Array4<Real> const& a = mf.array(mfi);
-      amrex::Array4<int const> const& phase_fab_4 = phase_fab.array();
-      amrex::Array4<amrex::Real const> const& phi_fab_4 = phi_fab.array();
-
-      size_t idx;
-      // Iterate over all cells in Box and threshold
-      const auto lo = lbound(box);
-      const auto hi = ubound(box);
-
-
-      // Sum all concentration values for each slice in x direction
-      const auto domain_min_x = m_geom.Domain().loVect()[0];      
-
-      for (int x = lo.x; x <= hi.x; ++x) {
-            for (int y = lo.y; y <= hi.y; ++y) {
-              for (int z = lo.z; z <= hi.z; ++z) {
-                if ( phase_fab_4(x,y,z) == m_phase && phase_fab_4(x+1,y,z) == m_phase) {
-                  phisumx += phi_fab_4(x+1,y,z) - phi_fab_4(x,y,z);
-                  num_phase_cells_0 += 1;
-                }
-                if ( phase_fab_4(x,y,z) == m_phase && phase_fab_4(x+1,y,z) != m_phase) {
-                  sink_cells_x += 1;
-                }
-                if ( phase_fab_4(x,y,z) == m_phase && phase_fab_4(x-1,y,z) != m_phase) {
-                  source_cells_x += 1;
-                }  
-            }
-        }
-      }
-      
-      // Sum all concentration values for each slice in y direction    
-
-      for (int y = lo.y; y <= hi.y; ++y) {
-            for (int x = lo.x; x <= hi.x; ++x) {
-              for (int z = lo.z; z <= hi.z; ++z) {
-                if ( phase_fab_4(x,y,z) == m_phase && phase_fab_4(x,y+1,z) == m_phase) {
-                  phisumy += phi_fab_4(x,y+1,z) - phi_fab_4(x,y,z);
-                  num_phase_cells_1 += 1;
-                }
-                if ( phase_fab_4(x,y,z) == m_phase && phase_fab_4(x,y+1,z) != m_phase) {
-                  sink_cells_y += 1;
-                }
-                if ( phase_fab_4(x,y,z) == m_phase && phase_fab_4(x,y-1,z) != m_phase) {
-                  source_cells_y += 1;
-                }
-            }
-        }
-      }
-
-      // Sum all concentration values for each slice in z direction     
-      for (int z = lo.z; z <= hi.z; ++z) {
-            for (int x = lo.x; x <= hi.x; ++x) {
-              for (int y = lo.y; y <= hi.y; ++y) {
-                if ( phase_fab_4(x,y,z) == m_phase && phase_fab_4(x,y,z+1) == m_phase) {
-                  phisumz += phi_fab_4(x,y,z+1) - phi_fab_4(x,y,z);
-                  num_phase_cells_2 += 1;
-              }
-                if ( phase_fab_4(x,y,z) == m_phase && phase_fab_4(x,y,z+1) != m_phase) {
-                  sink_cells_z += 1;
-                }
-                if ( phase_fab_4(x,y,z) == m_phase && phase_fab_4(x,y,z-1) != m_phase) {
-                  source_cells_z += 1;
-                }
-            }
-        }
-      }
-      
-    }
-
-
-    // Reduce parallel processes
-    if (!refresh) {
-      amrex::ParallelAllReduce::Sum(phisumx, amrex::ParallelContext::CommunicatorSub());
-      }
-  
-    // Reduce parallel processes
-    if (!refresh) {
-      amrex::ParallelAllReduce::Sum(phisumy, amrex::ParallelContext::CommunicatorSub());
-=======
     for (int pass = 0; pass < num_remspot_passes; ++pass) {
         m_mf_phase.FillBoundary(m_geom.periodicity());
         #ifdef AMREX_USE_OMP
@@ -758,65 +507,8 @@
           m_mf_active_mask.FillBoundary(m_geom.periodicity());
           m_active_vf = 0.0;
           return;
->>>>>>> 2d169be4
       }
-  
-    // Reduce parallel processes
-    if (!refresh) {
-      amrex::ParallelAllReduce::Sum(phisumz, amrex::ParallelContext::CommunicatorSub());
-      }
-  
-    // Reduce parallel processes
-    if (!refresh) {
-      amrex::ParallelAllReduce::Sum(num_phase_cells_0, amrex::ParallelContext::CommunicatorSub());
-      } 
-  
-    // Reduce parallel processes
-    if (!refresh) {
-      amrex::ParallelAllReduce::Sum(num_phase_cells_1, amrex::ParallelContext::CommunicatorSub());
-      } 
-  
-    // Reduce parallel processes
-    if (!refresh) {
-      amrex::ParallelAllReduce::Sum(num_phase_cells_2, amrex::ParallelContext::CommunicatorSub());
-      } 
-
-<<<<<<< HEAD
-    // Reduce parallel processes
-    if (!refresh) {
-      amrex::ParallelAllReduce::Sum(source_cells_x, amrex::ParallelContext::CommunicatorSub());
-      }
-  
-    // Reduce parallel processes
-    if (!refresh) {
-      amrex::ParallelAllReduce::Sum(sink_cells_x, amrex::ParallelContext::CommunicatorSub());
-      }
-  
-    // Reduce parallel processes
-    if (!refresh) {
-      amrex::ParallelAllReduce::Sum(source_cells_y, amrex::ParallelContext::CommunicatorSub());
-      }
-  
-    // Reduce parallel processes
-    if (!refresh) {
-      amrex::ParallelAllReduce::Sum(sink_cells_y, amrex::ParallelContext::CommunicatorSub());
-      } 
-  
-    // Reduce parallel processes
-    if (!refresh) {
-      amrex::ParallelAllReduce::Sum(source_cells_z, amrex::ParallelContext::CommunicatorSub());
-      } 
-  
-    // Reduce parallel processes
-    if (!refresh) {
-      amrex::ParallelAllReduce::Sum(sink_cells_z, amrex::ParallelContext::CommunicatorSub());
-      } 
-  
-    // Total problem length each direction
-    auto length_x = m_geom.ProbLength(0);
-    auto length_y = m_geom.ProbLength(1);
-    auto length_z = m_geom.ProbLength(2);
-=======
+
       if (m_verbose > 1 && amrex::ParallelDescriptor::IOProcessor()) amrex::Print() << "  Performing flood fill from inlet..." << std::endl;
       parallelFloodFill(mf_reached_inlet, phaseFab, phaseID, inlet_seeds);
 
@@ -841,7 +533,6 @@
           });
       }
       m_mf_active_mask.FillBoundary(m_geom.periodicity());
->>>>>>> 2d169be4
 
       // Debug plotfile writing remains the same...
       bool write_debug_mask = false;
@@ -854,63 +545,6 @@
       long num_active = m_mf_active_mask.sum(MaskComp); 
       // <<< END CORRECTION >>>
 
-<<<<<<< HEAD
-    // Compute flux between adjacent slices
-    fluxx = phisumx * (dx*dy*dz);
-  
-    // Compute flux between adjacent slices
-    fluxy = phisumy * (dx*dy*dz);
-  
-    // Compute flux between adjacent slices
-    fluxz = phisumz * (dx*dy*dz);
-  
-    // Add unit vector to phisum values for diagonal terms
-    if ( m_dir==0)
-    {
-      fluxx = fluxx + (num_phase_cells_0 / (num_cell_x * num_cell_y * num_cell_z));
-    }
-    else if ( m_dir==1)
-    {
-      fluxy = fluxy + (num_phase_cells_1 / (num_cell_x * num_cell_y * num_cell_z));
-    }
-    else if ( m_dir==2)
-    {
-      fluxz = fluxz + (num_phase_cells_2 / (num_cell_x * num_cell_y * num_cell_z));
-    }
-
-    // Compute maximum flux as max_flux = (phi(left) - phi(right))*(b*c)/a
-    amrex::Real flux_max=0.0;
-  
-      flux_max = (m_vhi-m_vlo) / 2 * (length_x*length_y*length_z);
-  
-    // Print all of fluxvect values
-    amrex::Print() << std::endl << " Number of Cells in 1D "
-                    << num_cell_x << std::endl;
-
-    amrex::Print() << std::endl << " Flux Sum X: "
-                    << fluxx << std::endl << " Flux Sum Y: "
-                    << fluxy << std::endl << " Flux Sum Z: "
-                    << fluxz << std::endl << " Flux Max:" 
-                    << flux_max << std::endl ;  
-  
-    // Compute Volume Fractions
-
-    amrex::Real tau = 0.0;
-    if (rel_diffusivity > 1e-12) {
-        tau = m_vf / rel_diffusivity;
-    } else {
-        amrex::Print() << "WARNING: Relative diffusivity is non-positive (" << rel_diffusivity
-                       << "). Tortuosity calculation may be invalid." << std::endl;
-        tau = std::numeric_limits<amrex::Real>::infinity();
-    }
-
-    amrex::Print() << std::endl << " Relative Effective Diffusivity (D_eff / D): "
-                   << rel_diffusivity << std::endl;
-
-    amrex::Real flux_diff = std::abs(fluxlo - fluxhi);
-    amrex::Print() << " Check flux conservation |Flux_lo - Flux_hi|: " << flux_diff << std::endl;
-
-=======
       long total_cells = m_geom.Domain().numPts();
       m_active_vf = (total_cells > 0) ? static_cast<amrex::Real>(num_active) / total_cells : 0.0;
 
@@ -1176,7 +810,6 @@
              if (!flux_conserved) { amrex::Warning("Flux conservation check failed!"); }
              else { amrex::Print() << "    Conservation Check Status: PASS\n"; }
         }
->>>>>>> 2d169be4
 
         // --- Calculate Tortuosity only if flux is conserved ---
         if (!flux_conserved) {
