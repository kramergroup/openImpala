<<<<<<< HEAD
# Workflow name
name: Test OpenImpala Build (Singularity Cache)

# Triggers
=======
# .github/workflows/build-test.yml
name: Build and Test OpenImpala Makefile with SIF Cache

# Define workflow triggers
>>>>>>> e4acccbf
on:
  push:
    # Trigger on pushes to these specific branches
    branches:
      - main
      - working
      - build
      - 'makefile' # Include makefile branch trigger
  pull_request:
    # Trigger on Pull Requests targeting main branch
    branches: [ main ]
  workflow_dispatch: # Allows manual triggering

jobs:
<<<<<<< HEAD
  # Job 1: Build dependencies and cache them in a sandbox
  cache-dependencies:
    runs-on: ubuntu-latest # Use a standard GitHub-hosted runner
    outputs:
      cache-key: ${{ steps.cache-key-step.outputs.key }} # Output the key used for the next job
=======
  # Define the main build job
  build-openimpala:
    runs-on: ubuntu-latest # Use the latest Ubuntu runner
>>>>>>> e4acccbf

    steps:
      # Step 1: Check out the repository code
      - name: Checkout repository
        uses: actions/checkout@v4

<<<<<<< HEAD
      - name: Set up Apptainer/Singularity
=======
      # Step 2: Set up Apptainer/Singularity environment
      - name: Set up Apptainer
>>>>>>> e4acccbf
        uses: eWaterCycle/setup-apptainer@v2
        with:
          apptainer-version: 1.2.5 # Use a consistent version

      # Step 3: Attempt to restore the cached SIF image
      - name: Restore Dependency SIF Cache
        id: cache-restore-sif # Assign an ID to reference cache hit status
        uses: actions/cache/restore@v4 # Use the specific restore action
        with:
          path: dependency_image.sif # File to restore
          # Key for lookup: OS + hash of the definition file
          key: ${{ runner.os }}-apptainer-sif-${{ hashFiles('containers/Singularity.deps.def') }}
          # Fallback key if exact match not found
          restore-keys: |
            ${{ runner.os }}-apptainer-sif-

<<<<<<< HEAD
      - name: Generate Cache Key
        id: cache-key-step
        # Key based on hash of the dependency recipe file + runner OS + date part
        run: |
          RECIPE_FILE="containers/Singularity.deps.def" # Path to the definition file
          CACHE_DATE=$(date +'%Y-%m') # Add month to key to allow periodic refresh
          # Corrected: Use string literal in hashFiles()
          echo "key=deps-cache-${{ runner.os }}-${CACHE_DATE}-$(echo -n ${{ hashFiles('containers/Singularity.deps.def') }} | md5sum | cut -d ' ' -f 1)" >> $GITHUB_OUTPUT

      - name: Cache Dependencies Sandbox (Restore Attempt)
        id: cache-deps
        uses: actions/cache@v4
        with:
          path: ./dependency_sandbox # Directory to cache/restore
          key: ${{ steps.cache-key-step.outputs.key }}
          # Optional: allow restoring slightly older caches if exact key misses
          # restore-keys: |
          #   deps-cache-${{ runner.os }}-

      - name: Build Dependencies Sandbox (if cache miss)
        # This step runs only if the exact cache key was not found in the previous step
        if: steps.cache-deps.outputs.cache-hit != 'true'
        run: |
          RECIPE_FILE="containers/Singularity.deps.def"
          # Basic check that the definition file exists
          if [ ! -f "$RECIPE_FILE" ]; then
             echo "Error: Recipe file $RECIPE_FILE not found!"
             exit 1
          fi
          echo "Building dependencies sandbox from $RECIPE_FILE..."

          # Build into a sandbox directory (folder) using sudo
          # Corrected: Use sudo instead of --fakeroot for privilege
          sudo apptainer build --sandbox ./dependency_sandbox "$RECIPE_FILE"

          # Corrected: Change ownership AFTER successful build to allow caching by runner user
          echo "Changing sandbox ownership for caching..."
          # Use $(id -u):$(id -g) to get current runner user/group ID
          sudo chown -R $(id -u):$(id -g) ./dependency_sandbox
          echo "Ownership change complete."
=======
      # Step 4: Build the SIF image only if it wasn't restored from cache
      - name: Build Dependency SIF Image Locally (if cache miss)
        # Run only if the restore step did NOT find an exact match
        if: steps.cache-restore-sif.outputs.cache-hit != 'true'
        run: |
          RECIPE_FILE="containers/Singularity.deps.def"
          TARGET_SIF="dependency_image.sif"
          # Check if the definition file exists
          if [ ! -f "$RECIPE_FILE" ]; then
            echo "Error: Dependency recipe file $RECIPE_FILE not found!"
            exit 1
          fi
          echo "Cache miss or invalid. Building dependencies SIF image '$TARGET_SIF' from $RECIPE_FILE..."
          # Execute the build command using sudo
          sudo apptainer build "$TARGET_SIF" "$RECIPE_FILE"
          # Check the exit code immediately
          BUILD_EXIT_CODE=$?
          if [ $BUILD_EXIT_CODE -ne 0 ]; then
              echo "Error: Apptainer SIF build failed with exit code $BUILD_EXIT_CODE."
              exit $BUILD_EXIT_CODE # Exit if build failed
          fi
          echo "Apptainer SIF build successful."
          ls -lh ./dependency_image.sif # Verify file exists and size

      # Step 5: Verify the SIF file exists (either restored or built)
      - name: Verify SIF exists after cache/build step
        run: |
          if [ ! -f "./dependency_image.sif" ]; then
            echo "Error: dependency_image.sif not found after cache/build steps!"
            exit 1
          else
            echo "dependency_image.sif found."
            ls -lh ./dependency_image.sif
          fi

      # Step 6: Build OpenImpala code using the SIF environment
      - name: Build OpenImpala using Dependency SIF (with make debug)
        id: make_build
        continue-on-error: true
        run: |
          # --- START ENHANCED DEBUG STEP ---
          echo "DEBUG: Printing environment inside container before make..."
          # Add the find command INSIDE the bash -c '...' block below
          sudo apptainer exec --bind $PWD:/src ./dependency_image.sif bash -c ' \
            echo "--- USER & GROUP ---"; \
            id; \
            echo "--- SCRIPT SHELL ---"; \
            ps -p $$ -o comm=; \
            echo "--- SCL ACTIVE? (Look for _SCL_ variables) ---"; \
            env | grep SCL || echo "No SCL variables found"; \
            echo "--- FULL PATH ---"; \
            echo "$PATH"; \
            echo "--- which mpicc ---"; \
            which mpicc || echo "mpicc NOT FOUND"; \
            echo "--- which mpic++ ---"; \
            which mpic++ || echo "mpic++ NOT FOUND"; \
            echo "--- mpic++ --version ---"; \
            mpic++ --version || echo "mpic++ --version FAILED"; \
            echo "--- Contents of /usr/local/bin ---"; \
            ls -l /usr/local/bin || echo "ls /usr/local/bin FAILED"; \
            echo "--- Expected Lib Dirs ---"; \
            ls -ld /opt/amrex/23.11/lib /opt/hypre/v2.30.0/lib /opt/hdf5/1.12.3/lib /usr/local/lib || echo "ls lib dirs FAILED"; \
            echo "--- LD_LIBRARY_PATH ---"; \
            echo "$LD_LIBRARY_PATH"; \
            echo "--- Environment Variables ---"; \
            echo "DEBUG AMREX_HOME=[$AMREX_HOME]"; \
            echo "DEBUG HYPRE_HOME=[$HYPRE_HOME]"; \
            echo "DEBUG HDF5_HOME=[$HDF5_HOME]"; \
            echo "DEBUG H5CPP_HOME=[$H5CPP_HOME]"; \
            echo "DEBUG TIFF_HOME=[$TIFF_HOME]"; \
            echo "--- Check H5Cpp.h ---"; \
            find /opt/hdf5 /usr/include -name H5Cpp.h || echo "H5Cpp.h NOT FOUND in /opt/hdf5 or /usr/include"; \
            echo "--- Check amrex utils ---"; \
            find /opt/amrex -name AMReX_Utility.H || echo "AMReX_Utility.H NOT FOUND in /opt/amrex"; \
            # <<< ADD THE CHECK HERE >>> \
            echo "--- Check AMReX_ParallelFor.H ---"; \
            find /opt/amrex/23.11/include -name AMReX_ParallelFor.H || echo "AMReX_ParallelFor.H NOT FOUND"; \
          ' # <<< Make sure this closing quote is the end of the bash -c block
          echo "DEBUG: Environment print finished."
          # --- END ENHANCED DEBUG STEP ---
>>>>>>> e4acccbf

          # --- Make Clean Step ---
          echo "Building OpenImpala using SIF image environment (with make clean)..."
          sudo apptainer exec --bind $PWD:/src \
            ./dependency_image.sif \
            bash -c 'source /opt/rh/gcc-toolset-11/enable && cd /src && make clean'

          # Execute 'make -d' - explicitly source SCL and capture output
          echo "Running make -d to capture debug output..."
          sudo apptainer exec --bind $PWD:/src \
            ./dependency_image.sif \
            bash -c 'source /opt/rh/gcc-toolset-11/enable && cd /src && make -d -j$(nproc)' > make_debug_output.log 2>&1

<<<<<<< HEAD
      - name: Set up Apptainer/Singularity
        uses: eWaterCycle/setup-apptainer@v2
        with:
          apptainer-version: 1.2.5 # Use consistent version

      - name: Restore Dependencies Sandbox
        id: cache-deps-restore # Changed ID slightly to avoid potential reuse confusion
        uses: actions/cache@v4
        with:
          path: ./dependency_sandbox
          # Use the exact key generated and outputted by the first job
          key: ${{ needs.cache-dependencies.outputs.cache-key }}
          # No restore-keys needed here, we require the exact match built/cached previously

      - name: Check if sandbox exists after restore
        # This check verifies the cache restore worked OR the build in Job 1 succeeded
        run: |
          if [ ! -d "./dependency_sandbox" ]; then
            echo "Error: Dependency sandbox not found after restore step."
            echo "This likely means the build in the previous job failed or the cache could not be restored."
            exit 1
          fi
          echo "Dependency sandbox found successfully."

      - name: Build OpenImpala using Cached Dependencies
        run: |
          echo "Building OpenImpala inside sandbox environment..."
          # Execute 'make' inside the sandbox environment
          # Mount the current checkout directory (containing the Makefile) into /opt/openImpala
          # Assumes the sandbox contains necessary build tools and libraries (e.g., MPI, HDF5 in /usr/local or /opt)
          # Run make clean first, then parallel make
          apptainer exec --bind $PWD:/opt/openImpala \
            ./dependency_sandbox \
            bash -c 'cd /opt/openImpala && make clean && make -j$(nproc)'

          # Check make exit status explicitly
          if [ $? -ne 0 ]; then
            echo "Error: OpenImpala 'make' command failed."
            exit 1
          fi
          echo "OpenImpala built successfully."
=======
          # Capture the exit code of make -d
          MAKE_EXIT_CODE=$?
          echo "Make exit code: $MAKE_EXIT_CODE"
          # Explicitly fail the step if make failed (important for outcome check)
          if [ $MAKE_EXIT_CODE -ne 0 ]; then exit $MAKE_EXIT_CODE; fi
          echo "OpenImpala build command finished (check logs)."

      # Step 7: Upload the make debug log artifact
      - name: Upload Make Debug Log
        # Run this step always, even if make_build failed (due to continue-on-error)
        if: always()
        uses: actions/upload-artifact@v4
        with:
          name: make-debug-log-${{ github.run_id }} # Unique artifact name per run
          path: make_debug_output.log # Path to the log file generated above
          retention-days: 5 # Keep logs for 5 days

      # Step 8: Explicitly fail the job if the make step failed
      - name: Fail job if make failed
        # Check the outcome of the step with id 'make_build'
        if: steps.make_build.outcome == 'failure'
        run: |
          echo "Make command failed. See uploaded 'make-debug-log' artifact for details."
          exit 1

      # Step 9: Save the SIF to cache (runs last, even on failure)
      # This step runs AFTER the potential job failure in the previous step,
      # ensuring the cache is saved if the SIF exists.
      - name: Save Dependency SIF Image Cache
        uses: actions/cache/save@v4 # Use the specific save action
        if: always() # Ensure this step runs even if prior steps (like make or explicit fail) failed
        with:
          path: dependency_image.sif # File to save
          # Key MUST match the key used in the restore step
          key: ${{ runner.os }}-apptainer-sif-${{ hashFiles('containers/Singularity.deps.def') }}
>>>>>>> e4acccbf

      # Optional: Add steps here to run tests using the SIF image IF make succeeded
      # - name: Run Tests (if build succeeded)
      #   if: steps.make_build.outcome == 'success'
      #   run: |
      #     sudo apptainer exec --bind $PWD:/src \
      #         ./dependency_image.sif \
      #         bash -c 'source /opt/rh/gcc-toolset-11/enable && cd /src/build/tests && ./tSomeTest'<|MERGE_RESOLUTION|>--- conflicted
+++ resolved
@@ -1,14 +1,8 @@
-<<<<<<< HEAD
-# Workflow name
-name: Test OpenImpala Build (Singularity Cache)
 
-# Triggers
-=======
 # .github/workflows/build-test.yml
 name: Build and Test OpenImpala Makefile with SIF Cache
 
 # Define workflow triggers
->>>>>>> e4acccbf
 on:
   push:
     # Trigger on pushes to these specific branches
@@ -23,29 +17,19 @@
   workflow_dispatch: # Allows manual triggering
 
 jobs:
-<<<<<<< HEAD
-  # Job 1: Build dependencies and cache them in a sandbox
-  cache-dependencies:
-    runs-on: ubuntu-latest # Use a standard GitHub-hosted runner
-    outputs:
-      cache-key: ${{ steps.cache-key-step.outputs.key }} # Output the key used for the next job
-=======
+
   # Define the main build job
   build-openimpala:
     runs-on: ubuntu-latest # Use the latest Ubuntu runner
->>>>>>> e4acccbf
 
     steps:
       # Step 1: Check out the repository code
       - name: Checkout repository
         uses: actions/checkout@v4
 
-<<<<<<< HEAD
-      - name: Set up Apptainer/Singularity
-=======
+
       # Step 2: Set up Apptainer/Singularity environment
       - name: Set up Apptainer
->>>>>>> e4acccbf
         uses: eWaterCycle/setup-apptainer@v2
         with:
           apptainer-version: 1.2.5 # Use a consistent version
@@ -62,48 +46,7 @@
           restore-keys: |
             ${{ runner.os }}-apptainer-sif-
 
-<<<<<<< HEAD
-      - name: Generate Cache Key
-        id: cache-key-step
-        # Key based on hash of the dependency recipe file + runner OS + date part
-        run: |
-          RECIPE_FILE="containers/Singularity.deps.def" # Path to the definition file
-          CACHE_DATE=$(date +'%Y-%m') # Add month to key to allow periodic refresh
-          # Corrected: Use string literal in hashFiles()
-          echo "key=deps-cache-${{ runner.os }}-${CACHE_DATE}-$(echo -n ${{ hashFiles('containers/Singularity.deps.def') }} | md5sum | cut -d ' ' -f 1)" >> $GITHUB_OUTPUT
 
-      - name: Cache Dependencies Sandbox (Restore Attempt)
-        id: cache-deps
-        uses: actions/cache@v4
-        with:
-          path: ./dependency_sandbox # Directory to cache/restore
-          key: ${{ steps.cache-key-step.outputs.key }}
-          # Optional: allow restoring slightly older caches if exact key misses
-          # restore-keys: |
-          #   deps-cache-${{ runner.os }}-
-
-      - name: Build Dependencies Sandbox (if cache miss)
-        # This step runs only if the exact cache key was not found in the previous step
-        if: steps.cache-deps.outputs.cache-hit != 'true'
-        run: |
-          RECIPE_FILE="containers/Singularity.deps.def"
-          # Basic check that the definition file exists
-          if [ ! -f "$RECIPE_FILE" ]; then
-             echo "Error: Recipe file $RECIPE_FILE not found!"
-             exit 1
-          fi
-          echo "Building dependencies sandbox from $RECIPE_FILE..."
-
-          # Build into a sandbox directory (folder) using sudo
-          # Corrected: Use sudo instead of --fakeroot for privilege
-          sudo apptainer build --sandbox ./dependency_sandbox "$RECIPE_FILE"
-
-          # Corrected: Change ownership AFTER successful build to allow caching by runner user
-          echo "Changing sandbox ownership for caching..."
-          # Use $(id -u):$(id -g) to get current runner user/group ID
-          sudo chown -R $(id -u):$(id -g) ./dependency_sandbox
-          echo "Ownership change complete."
-=======
       # Step 4: Build the SIF image only if it wasn't restored from cache
       - name: Build Dependency SIF Image Locally (if cache miss)
         # Run only if the restore step did NOT find an exact match
@@ -184,7 +127,6 @@
           ' # <<< Make sure this closing quote is the end of the bash -c block
           echo "DEBUG: Environment print finished."
           # --- END ENHANCED DEBUG STEP ---
->>>>>>> e4acccbf
 
           # --- Make Clean Step ---
           echo "Building OpenImpala using SIF image environment (with make clean)..."
@@ -198,49 +140,7 @@
             ./dependency_image.sif \
             bash -c 'source /opt/rh/gcc-toolset-11/enable && cd /src && make -d -j$(nproc)' > make_debug_output.log 2>&1
 
-<<<<<<< HEAD
-      - name: Set up Apptainer/Singularity
-        uses: eWaterCycle/setup-apptainer@v2
-        with:
-          apptainer-version: 1.2.5 # Use consistent version
 
-      - name: Restore Dependencies Sandbox
-        id: cache-deps-restore # Changed ID slightly to avoid potential reuse confusion
-        uses: actions/cache@v4
-        with:
-          path: ./dependency_sandbox
-          # Use the exact key generated and outputted by the first job
-          key: ${{ needs.cache-dependencies.outputs.cache-key }}
-          # No restore-keys needed here, we require the exact match built/cached previously
-
-      - name: Check if sandbox exists after restore
-        # This check verifies the cache restore worked OR the build in Job 1 succeeded
-        run: |
-          if [ ! -d "./dependency_sandbox" ]; then
-            echo "Error: Dependency sandbox not found after restore step."
-            echo "This likely means the build in the previous job failed or the cache could not be restored."
-            exit 1
-          fi
-          echo "Dependency sandbox found successfully."
-
-      - name: Build OpenImpala using Cached Dependencies
-        run: |
-          echo "Building OpenImpala inside sandbox environment..."
-          # Execute 'make' inside the sandbox environment
-          # Mount the current checkout directory (containing the Makefile) into /opt/openImpala
-          # Assumes the sandbox contains necessary build tools and libraries (e.g., MPI, HDF5 in /usr/local or /opt)
-          # Run make clean first, then parallel make
-          apptainer exec --bind $PWD:/opt/openImpala \
-            ./dependency_sandbox \
-            bash -c 'cd /opt/openImpala && make clean && make -j$(nproc)'
-
-          # Check make exit status explicitly
-          if [ $? -ne 0 ]; then
-            echo "Error: OpenImpala 'make' command failed."
-            exit 1
-          fi
-          echo "OpenImpala built successfully."
-=======
           # Capture the exit code of make -d
           MAKE_EXIT_CODE=$?
           echo "Make exit code: $MAKE_EXIT_CODE"
@@ -276,7 +176,6 @@
           path: dependency_image.sif # File to save
           # Key MUST match the key used in the restore step
           key: ${{ runner.os }}-apptainer-sif-${{ hashFiles('containers/Singularity.deps.def') }}
->>>>>>> e4acccbf
 
       # Optional: Add steps here to run tests using the SIF image IF make succeeded
       # - name: Run Tests (if build succeeded)
